<<<<<<< HEAD
// Copyright (c) 2013-2015 The btcsuite developers
// Copyright (c) 2015-2016 The Decred developers
=======
// Copyright (c) 2013-2016 The btcsuite developers
>>>>>>> d406d9e5
// Use of this source code is governed by an ISC
// license that can be found in the LICENSE file.

package wire

import (
	"bytes"
	"io"
	"net"
	"reflect"
	"testing"
	"time"

	"github.com/davecgh/go-spew/spew"
	"github.com/decred/dcrd/wire"
)

// TestAddr tests the MsgAddr API.
func TestAddr(t *testing.T) {
	pver := ProtocolVersion

	// Ensure the command is expected value.
	wantCmd := "addr"
	msg := NewMsgAddr()
	if cmd := msg.Command(); cmd != wantCmd {
		t.Errorf("NewMsgAddr: wrong command - got %v want %v",
			cmd, wantCmd)
	}

	// Ensure max payload is expected value for latest protocol version.
	// Num addresses (varInt) + max allowed addresses.
	wantPayload := uint32(30009)
	maxPayload := msg.MaxPayloadLength(pver)
	if maxPayload != wantPayload {
		t.Errorf("MaxPayloadLength: wrong max payload length for "+
			"protocol version %d - got %v, want %v", pver,
			maxPayload, wantPayload)
	}

	// Ensure NetAddresses are added properly.
	tcpAddr := &net.TCPAddr{IP: net.ParseIP("127.0.0.1"), Port: 8333}
	na, err := NewNetAddress(tcpAddr, SFNodeNetwork)
	if err != nil {
		t.Errorf("NewNetAddress: %v", err)
	}
	err = msg.AddAddress(na)
	if err != nil {
		t.Errorf("AddAddress: %v", err)
	}
	if msg.AddrList[0] != na {
		t.Errorf("AddAddress: wrong address added - got %v, want %v",
			spew.Sprint(msg.AddrList[0]), spew.Sprint(na))
	}

	// Ensure the address list is cleared properly.
	msg.ClearAddresses()
	if len(msg.AddrList) != 0 {
		t.Errorf("ClearAddresses: address list is not empty - "+
			"got %v [%v], want %v", len(msg.AddrList),
			spew.Sprint(msg.AddrList[0]), 0)
	}

	// Ensure adding more than the max allowed addresses per message returns
	// error.
	for i := 0; i < MaxAddrPerMsg+1; i++ {
		err = msg.AddAddress(na)
	}
	if err == nil {
		t.Errorf("AddAddress: expected error on too many addresses " +
			"not received")
	}
	err = msg.AddAddresses(na)
	if err == nil {
		t.Errorf("AddAddresses: expected error on too many addresses " +
			"not received")
	}

<<<<<<< HEAD
=======
	// Ensure max payload is expected value for protocol versions before
	// timestamp was added to NetAddress.
	// Num addresses (varInt) + max allowed addresses.
	pver = NetAddressTimeVersion - 1
	wantPayload = uint32(26009)
	maxPayload = msg.MaxPayloadLength(pver)
	if maxPayload != wantPayload {
		t.Errorf("MaxPayloadLength: wrong max payload length for "+
			"protocol version %d - got %v, want %v", pver,
			maxPayload, wantPayload)
	}

	// Ensure max payload is expected value for protocol versions before
	// multiple addresses were allowed.
	// Num addresses (varInt) + a single net addresses.
	pver = MultipleAddressVersion - 1
	wantPayload = uint32(35)
	maxPayload = msg.MaxPayloadLength(pver)
	if maxPayload != wantPayload {
		t.Errorf("MaxPayloadLength: wrong max payload length for "+
			"protocol version %d - got %v, want %v", pver,
			maxPayload, wantPayload)
	}

>>>>>>> d406d9e5
	return
}

// TestAddrWire tests the MsgAddr wire encode and decode for various numbers
// of addreses and protocol versions.
func TestAddrWire(t *testing.T) {
	// A couple of NetAddresses to use for testing.
	na := &NetAddress{
		Timestamp: time.Unix(0x495fab29, 0), // 2009-01-03 12:15:05 -0600 CST
		Services:  SFNodeNetwork,
		IP:        net.ParseIP("127.0.0.1"),
		Port:      8333,
	}
	na2 := &NetAddress{
		Timestamp: time.Unix(0x495fab29, 0), // 2009-01-03 12:15:05 -0600 CST
		Services:  SFNodeNetwork,
		IP:        net.ParseIP("192.168.0.1"),
		Port:      8334,
	}

	// Empty address message.
	noAddr := NewMsgAddr()
	noAddrEncoded := []byte{
		0x00, // Varint for number of addresses
	}

	// Address message with multiple addresses.
	multiAddr := NewMsgAddr()
	multiAddr.AddAddresses(na, na2)
	multiAddrEncoded := []byte{
		0x02,                   // Varint for number of addresses
		0x29, 0xab, 0x5f, 0x49, // Timestamp
		0x01, 0x00, 0x00, 0x00, 0x00, 0x00, 0x00, 0x00, // SFNodeNetwork
		0x00, 0x00, 0x00, 0x00, 0x00, 0x00, 0x00, 0x00,
		0x00, 0x00, 0xff, 0xff, 0x7f, 0x00, 0x00, 0x01, // IP 127.0.0.1
		0x20, 0x8d, // Port 8333 in big-endian
		0x29, 0xab, 0x5f, 0x49, // Timestamp
		0x01, 0x00, 0x00, 0x00, 0x00, 0x00, 0x00, 0x00, // SFNodeNetwork
		0x00, 0x00, 0x00, 0x00, 0x00, 0x00, 0x00, 0x00,
		0x00, 0x00, 0xff, 0xff, 0xc0, 0xa8, 0x00, 0x01, // IP 192.168.0.1
		0x20, 0x8e, // Port 8334 in big-endian

	}

	tests := []struct {
		in   *MsgAddr // Message to encode
		out  *MsgAddr // Expected decoded message
		buf  []byte   // Wire encoding
		pver uint32   // Protocol version for wire encoding
	}{
		// Latest protocol version with no addresses.
		{
			noAddr,
			noAddr,
			noAddrEncoded,
			ProtocolVersion,
		},

		// Latest protocol version with multiple addresses.
		{
			multiAddr,
			multiAddr,
			multiAddrEncoded,
			ProtocolVersion,
		},
<<<<<<< HEAD
=======

		// Protocol version MultipleAddressVersion-1 with no addresses.
		{
			noAddr,
			noAddr,
			noAddrEncoded,
			MultipleAddressVersion - 1,
		},
>>>>>>> d406d9e5
	}

	t.Logf("Running %d tests", len(tests))
	for i, test := range tests {
		// Encode the message to wire format.
		var buf bytes.Buffer
		err := test.in.BtcEncode(&buf, test.pver)
		if err != nil {
			t.Errorf("BtcEncode #%d error %v", i, err)
			continue
		}
		if !bytes.Equal(buf.Bytes(), test.buf) {
			t.Errorf("BtcEncode #%d\n got: %s want: %s", i,
				spew.Sdump(buf.Bytes()), spew.Sdump(test.buf))
			continue
		}

		// Decode the message from wire format.
		var msg MsgAddr
		rbuf := bytes.NewReader(test.buf)
		err = msg.BtcDecode(rbuf, test.pver)
		if err != nil {
			t.Errorf("BtcDecode #%d error %v", i, err)
			continue
		}
		if !reflect.DeepEqual(&msg, test.out) {
			t.Errorf("BtcDecode #%d\n got: %s want: %s", i,
				spew.Sdump(msg), spew.Sdump(test.out))
			continue
		}
	}
}

// TestAddrWireErrors performs negative tests against wire encode and decode
// of MsgAddr to confirm error paths work correctly.
func TestAddrWireErrors(t *testing.T) {
<<<<<<< HEAD
	pver := wire.ProtocolVersion
	wireErr := &wire.MessageError{}
=======
	pver := ProtocolVersion
	pverMA := MultipleAddressVersion
	wireErr := &MessageError{}
>>>>>>> d406d9e5

	// A couple of NetAddresses to use for testing.
	na := &NetAddress{
		Timestamp: time.Unix(0x495fab29, 0), // 2009-01-03 12:15:05 -0600 CST
		Services:  SFNodeNetwork,
		IP:        net.ParseIP("127.0.0.1"),
		Port:      8333,
	}
	na2 := &NetAddress{
		Timestamp: time.Unix(0x495fab29, 0), // 2009-01-03 12:15:05 -0600 CST
		Services:  SFNodeNetwork,
		IP:        net.ParseIP("192.168.0.1"),
		Port:      8334,
	}

	// Address message with multiple addresses.
	baseAddr := NewMsgAddr()
	baseAddr.AddAddresses(na, na2)
	baseAddrEncoded := []byte{
		0x02,                   // Varint for number of addresses
		0x29, 0xab, 0x5f, 0x49, // Timestamp
		0x01, 0x00, 0x00, 0x00, 0x00, 0x00, 0x00, 0x00, // SFNodeNetwork
		0x00, 0x00, 0x00, 0x00, 0x00, 0x00, 0x00, 0x00,
		0x00, 0x00, 0xff, 0xff, 0x7f, 0x00, 0x00, 0x01, // IP 127.0.0.1
		0x20, 0x8d, // Port 8333 in big-endian
		0x29, 0xab, 0x5f, 0x49, // Timestamp
		0x01, 0x00, 0x00, 0x00, 0x00, 0x00, 0x00, 0x00, // SFNodeNetwork
		0x00, 0x00, 0x00, 0x00, 0x00, 0x00, 0x00, 0x00,
		0x00, 0x00, 0xff, 0xff, 0xc0, 0xa8, 0x00, 0x01, // IP 192.168.0.1
		0x20, 0x8e, // Port 8334 in big-endian

	}

	// Message that forces an error by having more than the max allowed
	// addresses.
	maxAddr := NewMsgAddr()
	for i := 0; i < MaxAddrPerMsg; i++ {
		maxAddr.AddAddress(na)
	}
	maxAddr.AddrList = append(maxAddr.AddrList, na)
	maxAddrEncoded := []byte{
		0xfd, 0x03, 0xe9, // Varint for number of addresses (1001)
	}

	tests := []struct {
		in       *MsgAddr // Value to encode
		buf      []byte   // Wire encoding
		pver     uint32   // Protocol version for wire encoding
		max      int      // Max size of fixed buffer to induce errors
		writeErr error    // Expected write error
		readErr  error    // Expected read error
	}{
		// Latest protocol version with intentional read/write errors.
		// Force error in addresses count
		{baseAddr, baseAddrEncoded, pver, 0, io.ErrShortWrite, io.EOF},
		// Force error in address list.
		{baseAddr, baseAddrEncoded, pver, 1, io.ErrShortWrite, io.EOF},
		// Force error with greater than max inventory vectors.
		{maxAddr, maxAddrEncoded, pver, 3, wireErr, wireErr},
	}

	t.Logf("Running %d tests", len(tests))
	for i, test := range tests {
		// Encode to wire format.
		w := newFixedWriter(test.max)
		err := test.in.BtcEncode(w, test.pver)
		if reflect.TypeOf(err) != reflect.TypeOf(test.writeErr) {
			t.Errorf("BtcEncode #%d wrong error got: %v, want: %v",
				i, err, test.writeErr)
			continue
		}

		// For errors which are not of type MessageError, check them for
		// equality.
		if _, ok := err.(*MessageError); !ok {
			if err != test.writeErr {
				t.Errorf("BtcEncode #%d wrong error got: %v, "+
					"want: %v", i, err, test.writeErr)
				continue
			}
		}

		// Decode from wire format.
		var msg MsgAddr
		r := newFixedReader(test.max, test.buf)
		err = msg.BtcDecode(r, test.pver)
		if reflect.TypeOf(err) != reflect.TypeOf(test.readErr) {
			t.Errorf("BtcDecode #%d wrong error got: %v, want: %v",
				i, err, test.readErr)
			continue
		}

		// For errors which are not of type MessageError, check them for
		// equality.
		if _, ok := err.(*MessageError); !ok {
			if err != test.readErr {
				t.Errorf("BtcDecode #%d wrong error got: %v, "+
					"want: %v", i, err, test.readErr)
				continue
			}
		}

	}
}<|MERGE_RESOLUTION|>--- conflicted
+++ resolved
@@ -1,9 +1,5 @@
-<<<<<<< HEAD
-// Copyright (c) 2013-2015 The btcsuite developers
+// Copyright (c) 2013-2016 The btcsuite developers
 // Copyright (c) 2015-2016 The Decred developers
-=======
-// Copyright (c) 2013-2016 The btcsuite developers
->>>>>>> d406d9e5
 // Use of this source code is governed by an ISC
 // license that can be found in the LICENSE file.
 
@@ -18,7 +14,6 @@
 	"time"
 
 	"github.com/davecgh/go-spew/spew"
-	"github.com/decred/dcrd/wire"
 )
 
 // TestAddr tests the MsgAddr API.
@@ -81,33 +76,6 @@
 			"not received")
 	}
 
-<<<<<<< HEAD
-=======
-	// Ensure max payload is expected value for protocol versions before
-	// timestamp was added to NetAddress.
-	// Num addresses (varInt) + max allowed addresses.
-	pver = NetAddressTimeVersion - 1
-	wantPayload = uint32(26009)
-	maxPayload = msg.MaxPayloadLength(pver)
-	if maxPayload != wantPayload {
-		t.Errorf("MaxPayloadLength: wrong max payload length for "+
-			"protocol version %d - got %v, want %v", pver,
-			maxPayload, wantPayload)
-	}
-
-	// Ensure max payload is expected value for protocol versions before
-	// multiple addresses were allowed.
-	// Num addresses (varInt) + a single net addresses.
-	pver = MultipleAddressVersion - 1
-	wantPayload = uint32(35)
-	maxPayload = msg.MaxPayloadLength(pver)
-	if maxPayload != wantPayload {
-		t.Errorf("MaxPayloadLength: wrong max payload length for "+
-			"protocol version %d - got %v, want %v", pver,
-			maxPayload, wantPayload)
-	}
-
->>>>>>> d406d9e5
 	return
 }
 
@@ -173,17 +141,6 @@
 			multiAddrEncoded,
 			ProtocolVersion,
 		},
-<<<<<<< HEAD
-=======
-
-		// Protocol version MultipleAddressVersion-1 with no addresses.
-		{
-			noAddr,
-			noAddr,
-			noAddrEncoded,
-			MultipleAddressVersion - 1,
-		},
->>>>>>> d406d9e5
 	}
 
 	t.Logf("Running %d tests", len(tests))
@@ -220,14 +177,8 @@
 // TestAddrWireErrors performs negative tests against wire encode and decode
 // of MsgAddr to confirm error paths work correctly.
 func TestAddrWireErrors(t *testing.T) {
-<<<<<<< HEAD
-	pver := wire.ProtocolVersion
-	wireErr := &wire.MessageError{}
-=======
 	pver := ProtocolVersion
-	pverMA := MultipleAddressVersion
 	wireErr := &MessageError{}
->>>>>>> d406d9e5
 
 	// A couple of NetAddresses to use for testing.
 	na := &NetAddress{
