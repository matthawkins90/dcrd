<<<<<<< HEAD
// Copyright (c) 2013-2015 The btcsuite developers
// Copyright (c) 2015-2016 The Decred developers
=======
// Copyright (c) 2013-2016 The btcsuite developers
>>>>>>> bd4e64d1
// Use of this source code is governed by an ISC
// license that can be found in the LICENSE file.

package wire

import (
	"bytes"
	"fmt"
	"io/ioutil"
	"net"
	"testing"
<<<<<<< HEAD
	"time"

	"github.com/decred/dcrd/chaincfg/chainhash"
=======

	"github.com/btcsuite/btcd/chaincfg/chainhash"
>>>>>>> bd4e64d1
)

// genesisCoinbaseTx is the coinbase transaction for the genesis blocks for
// the main network, regression test network, and test network (version 3).
var genesisCoinbaseTx = MsgTx{
	Version: 1,
	TxIn: []*TxIn{
		{
			PreviousOutPoint: OutPoint{
				Hash:  chainhash.Hash{},
				Index: 0xffffffff,
			},
			SignatureScript: []byte{
				0x04, 0xff, 0xff, 0x00, 0x1d, 0x01, 0x04, 0x45, /* |.......E| */
				0x54, 0x68, 0x65, 0x20, 0x54, 0x69, 0x6d, 0x65, /* |The Time| */
				0x73, 0x20, 0x30, 0x33, 0x2f, 0x4a, 0x61, 0x6e, /* |s 03/Jan| */
				0x2f, 0x32, 0x30, 0x30, 0x39, 0x20, 0x43, 0x68, /* |/2009 Ch| */
				0x61, 0x6e, 0x63, 0x65, 0x6c, 0x6c, 0x6f, 0x72, /* |ancellor| */
				0x20, 0x6f, 0x6e, 0x20, 0x62, 0x72, 0x69, 0x6e, /* | on brin| */
				0x6b, 0x20, 0x6f, 0x66, 0x20, 0x73, 0x65, 0x63, /* |k of sec|*/
				0x6f, 0x6e, 0x64, 0x20, 0x62, 0x61, 0x69, 0x6c, /* |ond bail| */
				0x6f, 0x75, 0x74, 0x20, 0x66, 0x6f, 0x72, 0x20, /* |out for |*/
				0x62, 0x61, 0x6e, 0x6b, 0x73, /* |banks| */
			},
			Sequence: 0xffffffff,
		},
	},
	TxOut: []*TxOut{
		{
			Value: 0x12a05f200,
			PkScript: []byte{
				0x41, 0x04, 0x67, 0x8a, 0xfd, 0xb0, 0xfe, 0x55, /* |A.g....U| */
				0x48, 0x27, 0x19, 0x67, 0xf1, 0xa6, 0x71, 0x30, /* |H'.g..q0| */
				0xb7, 0x10, 0x5c, 0xd6, 0xa8, 0x28, 0xe0, 0x39, /* |..\..(.9| */
				0x09, 0xa6, 0x79, 0x62, 0xe0, 0xea, 0x1f, 0x61, /* |..yb...a| */
				0xde, 0xb6, 0x49, 0xf6, 0xbc, 0x3f, 0x4c, 0xef, /* |..I..?L.| */
				0x38, 0xc4, 0xf3, 0x55, 0x04, 0xe5, 0x1e, 0xc1, /* |8..U....| */
				0x12, 0xde, 0x5c, 0x38, 0x4d, 0xf7, 0xba, 0x0b, /* |..\8M...| */
				0x8d, 0x57, 0x8a, 0x4c, 0x70, 0x2b, 0x6b, 0xf1, /* |.W.Lp+k.| */
				0x1d, 0x5f, 0xac, /* |._.| */
			},
		},
	},
	LockTime: 0,
}

// blockOne is the first block in the mainnet block chain.
var blockOne = MsgBlock{
	Header: BlockHeader{
		Version: 1,
		PrevBlock: chainhash.Hash([chainhash.HashSize]byte{ // Make go vet happy.
			0x6f, 0xe2, 0x8c, 0x0a, 0xb6, 0xf1, 0xb3, 0x72,
			0xc1, 0xa6, 0xa2, 0x46, 0xae, 0x63, 0xf7, 0x4f,
			0x93, 0x1e, 0x83, 0x65, 0xe1, 0x5a, 0x08, 0x9c,
			0x68, 0xd6, 0x19, 0x00, 0x00, 0x00, 0x00, 0x00,
		}),
		MerkleRoot: chainhash.Hash([chainhash.HashSize]byte{ // Make go vet happy.
			0x98, 0x20, 0x51, 0xfd, 0x1e, 0x4b, 0xa7, 0x44,
			0xbb, 0xbe, 0x68, 0x0e, 0x1f, 0xee, 0x14, 0x67,
			0x7b, 0xa1, 0xa3, 0xc3, 0x54, 0x0b, 0xf7, 0xb1,
			0xcd, 0xb6, 0x06, 0xe8, 0x57, 0x23, 0x3e, 0x0e,
		}),

		Timestamp: time.Unix(0x4966bc61, 0), // 2009-01-08 20:54:25 -0600 CST
		Bits:      0x1d00ffff,               // 486604799
		Nonce:     0x9962e301,               // 2573394689
	},
	Transactions: []*MsgTx{
		{
			Version: 1,
			TxIn: []*TxIn{
				{
					PreviousOutPoint: OutPoint{
						Hash:  chainhash.Hash{},
						Index: 0xffffffff,
					},
					SignatureScript: []byte{
						0x04, 0xff, 0xff, 0x00, 0x1d, 0x01, 0x04,
					},
					Sequence: 0xffffffff,
				},
			},
			TxOut: []*TxOut{
				{
					Value: 0x12a05f200,
					PkScript: []byte{
						0x41, // OP_DATA_65
						0x04, 0x96, 0xb5, 0x38, 0xe8, 0x53, 0x51, 0x9c,
						0x72, 0x6a, 0x2c, 0x91, 0xe6, 0x1e, 0xc1, 0x16,
						0x00, 0xae, 0x13, 0x90, 0x81, 0x3a, 0x62, 0x7c,
						0x66, 0xfb, 0x8b, 0xe7, 0x94, 0x7b, 0xe6, 0x3c,
						0x52, 0xda, 0x75, 0x89, 0x37, 0x95, 0x15, 0xd4,
						0xe0, 0xa6, 0x04, 0xf8, 0x14, 0x17, 0x81, 0xe6,
						0x22, 0x94, 0x72, 0x11, 0x66, 0xbf, 0x62, 0x1e,
						0x73, 0xa8, 0x2c, 0xbf, 0x23, 0x42, 0xc8, 0x58,
						0xee, // 65-byte signature
						0xac, // OP_CHECKSIG
					},
				},
			},
			LockTime: 0,
		},
	},
}

// BenchmarkWriteVarInt1 performs a benchmark on how long it takes to write
// a single byte variable length integer.
func BenchmarkWriteVarInt1(b *testing.B) {
	for i := 0; i < b.N; i++ {
		WriteVarInt(ioutil.Discard, 0, 1)
	}
}

// BenchmarkWriteVarInt3 performs a benchmark on how long it takes to write
// a three byte variable length integer.
func BenchmarkWriteVarInt3(b *testing.B) {
	for i := 0; i < b.N; i++ {
		WriteVarInt(ioutil.Discard, 0, 65535)
	}
}

// BenchmarkWriteVarInt5 performs a benchmark on how long it takes to write
// a five byte variable length integer.
func BenchmarkWriteVarInt5(b *testing.B) {
	for i := 0; i < b.N; i++ {
		WriteVarInt(ioutil.Discard, 0, 4294967295)
	}
}

// BenchmarkWriteVarInt9 performs a benchmark on how long it takes to write
// a nine byte variable length integer.
func BenchmarkWriteVarInt9(b *testing.B) {
	for i := 0; i < b.N; i++ {
		WriteVarInt(ioutil.Discard, 0, 18446744073709551615)
	}
}

// BenchmarkReadVarInt1 performs a benchmark on how long it takes to read
// a single byte variable length integer.
func BenchmarkReadVarInt1(b *testing.B) {
	buf := []byte{0x01}
	r := bytes.NewReader(buf)
	for i := 0; i < b.N; i++ {
		r.Seek(0, 0)
		ReadVarInt(r, 0)
	}
}

// BenchmarkReadVarInt3 performs a benchmark on how long it takes to read
// a three byte variable length integer.
func BenchmarkReadVarInt3(b *testing.B) {
	buf := []byte{0x0fd, 0xff, 0xff}
	r := bytes.NewReader(buf)
	for i := 0; i < b.N; i++ {
		r.Seek(0, 0)
		ReadVarInt(r, 0)
	}
}

// BenchmarkReadVarInt5 performs a benchmark on how long it takes to read
// a five byte variable length integer.
func BenchmarkReadVarInt5(b *testing.B) {
	buf := []byte{0xfe, 0xff, 0xff, 0xff, 0xff}
	r := bytes.NewReader(buf)
	for i := 0; i < b.N; i++ {
		r.Seek(0, 0)
		ReadVarInt(r, 0)
	}
}

// BenchmarkReadVarInt9 performs a benchmark on how long it takes to read
// a nine byte variable length integer.
func BenchmarkReadVarInt9(b *testing.B) {
	buf := []byte{0xff, 0xff, 0xff, 0xff, 0xff, 0xff, 0xff, 0xff, 0xff}
	r := bytes.NewReader(buf)
	for i := 0; i < b.N; i++ {
		r.Seek(0, 0)
		ReadVarInt(r, 0)
	}
}

// BenchmarkReadVarStr4 performs a benchmark on how long it takes to read a
// four byte variable length string.
func BenchmarkReadVarStr4(b *testing.B) {
	buf := []byte{0x04, 't', 'e', 's', 't'}
	r := bytes.NewReader(buf)
	for i := 0; i < b.N; i++ {
		r.Seek(0, 0)
		ReadVarString(r, 0)
	}
}

// BenchmarkReadVarStr10 performs a benchmark on how long it takes to read a
// ten byte variable length string.
func BenchmarkReadVarStr10(b *testing.B) {
	buf := []byte{0x0a, 't', 'e', 's', 't', '0', '1', '2', '3', '4', '5'}
	r := bytes.NewReader(buf)
	for i := 0; i < b.N; i++ {
		r.Seek(0, 0)
		ReadVarString(r, 0)
	}
}

// BenchmarkWriteVarStr4 performs a benchmark on how long it takes to write a
// four byte variable length string.
func BenchmarkWriteVarStr4(b *testing.B) {
	for i := 0; i < b.N; i++ {
		WriteVarString(ioutil.Discard, 0, "test")
	}
}

// BenchmarkWriteVarStr10 performs a benchmark on how long it takes to write a
// ten byte variable length string.
func BenchmarkWriteVarStr10(b *testing.B) {
	for i := 0; i < b.N; i++ {
		WriteVarString(ioutil.Discard, 0, "test012345")
	}
}

// BenchmarkReadOutPoint performs a benchmark on how long it takes to read a
// transaction output point.
func BenchmarkReadOutPoint(b *testing.B) {
	buf := []byte{
		0x00, 0x00, 0x00, 0x00, 0x00, 0x00, 0x00, 0x00,
		0x00, 0x00, 0x00, 0x00, 0x00, 0x00, 0x00, 0x00,
		0x00, 0x00, 0x00, 0x00, 0x00, 0x00, 0x00, 0x00,
		0x00, 0x00, 0x00, 0x00, 0x00, 0x00, 0x00, 0x00, // Previous output hash
		0xff, 0xff, 0xff, 0xff, // Previous output index
	}
	r := bytes.NewReader(buf)
	var op OutPoint
	for i := 0; i < b.N; i++ {
		r.Seek(0, 0)
		ReadOutPoint(r, 0, 0, &op)
	}
}

// BenchmarkWriteOutPoint performs a benchmark on how long it takes to write a
// transaction output point.
func BenchmarkWriteOutPoint(b *testing.B) {
	op := &OutPoint{
		Hash:  chainhash.Hash{},
		Index: 0,
	}
	for i := 0; i < b.N; i++ {
		WriteOutPoint(ioutil.Discard, 0, 0, op)
	}
}

// BenchmarkReadTxOut performs a benchmark on how long it takes to read a
// transaction output.
func BenchmarkReadTxOut(b *testing.B) {
	buf := []byte{
		0x00, 0xf2, 0x05, 0x2a, 0x01, 0x00, 0x00, 0x00, // Transaction amount
		0x43, // Varint for length of pk script
		0x41, // OP_DATA_65
		0x04, 0x96, 0xb5, 0x38, 0xe8, 0x53, 0x51, 0x9c,
		0x72, 0x6a, 0x2c, 0x91, 0xe6, 0x1e, 0xc1, 0x16,
		0x00, 0xae, 0x13, 0x90, 0x81, 0x3a, 0x62, 0x7c,
		0x66, 0xfb, 0x8b, 0xe7, 0x94, 0x7b, 0xe6, 0x3c,
		0x52, 0xda, 0x75, 0x89, 0x37, 0x95, 0x15, 0xd4,
		0xe0, 0xa6, 0x04, 0xf8, 0x14, 0x17, 0x81, 0xe6,
		0x22, 0x94, 0x72, 0x11, 0x66, 0xbf, 0x62, 0x1e,
		0x73, 0xa8, 0x2c, 0xbf, 0x23, 0x42, 0xc8, 0x58,
		0xee, // 65-byte signature
		0xac, // OP_CHECKSIG
	}
	r := bytes.NewReader(buf)
	var txOut TxOut
	for i := 0; i < b.N; i++ {
		r.Seek(0, 0)
		readTxOut(r, 0, 0, &txOut)
		scriptPool.Return(txOut.PkScript)
	}
}

// BenchmarkWriteTxOut performs a benchmark on how long it takes to write
// a transaction output.
func BenchmarkWriteTxOut(b *testing.B) {
	txOut := blockOne.Transactions[0].TxOut[0]
	for i := 0; i < b.N; i++ {
		writeTxOut(ioutil.Discard, 0, 0, txOut)
	}
}

// BenchmarkReadTxIn performs a benchmark on how long it takes to read a
// transaction input.
func BenchmarkReadTxIn(b *testing.B) {
	buf := []byte{
		0x00, 0x00, 0x00, 0x00, 0x00, 0x00, 0x00, 0x00,
		0x00, 0x00, 0x00, 0x00, 0x00, 0x00, 0x00, 0x00,
		0x00, 0x00, 0x00, 0x00, 0x00, 0x00, 0x00, 0x00,
		0x00, 0x00, 0x00, 0x00, 0x00, 0x00, 0x00, 0x00, // Previous output hash
		0xff, 0xff, 0xff, 0xff, // Previous output index
		0x07,                                     // Varint for length of signature script
		0x04, 0xff, 0xff, 0x00, 0x1d, 0x01, 0x04, // Signature script
		0xff, 0xff, 0xff, 0xff, // Sequence
	}
	r := bytes.NewReader(buf)
	var txIn TxIn
	for i := 0; i < b.N; i++ {
		r.Seek(0, 0)
		readTxInPrefix(r, 0, 0, &txIn)
		scriptPool.Return(txIn.SignatureScript)
	}
}

// BenchmarkWriteTxIn performs a benchmark on how long it takes to write
// a transaction input.
func BenchmarkWriteTxIn(b *testing.B) {
	txIn := blockOne.Transactions[0].TxIn[0]
	for i := 0; i < b.N; i++ {
		writeTxInPrefix(ioutil.Discard, 0, 0, txIn)
	}
}

// BenchmarkDeserializeTx performs a benchmark on how long it takes to
// deserialize a small transaction.
func BenchmarkDeserializeTxSmall(b *testing.B) {
	buf := []byte{
		0x01, 0x00, 0x00, 0x00, // Version
		0x01, // Varint for number of input transactions
		0x00, 0x00, 0x00, 0x00, 0x00, 0x00, 0x00, 0x00,
		0x00, 0x00, 0x00, 0x00, 0x00, 0x00, 0x00, 0x00,
		0x00, 0x00, 0x00, 0x00, 0x00, 0x00, 0x00, 0x00,
		0x00, 0x00, 0x00, 0x00, 0x00, 0x00, 0x00, 0x00, //  // Previous output hash
		0xff, 0xff, 0xff, 0xff, // Prevous output index
		0x07,                                     // Varint for length of signature script
		0x04, 0xff, 0xff, 0x00, 0x1d, 0x01, 0x04, // Signature script
		0xff, 0xff, 0xff, 0xff, // Sequence
		0x01,                                           // Varint for number of output transactions
		0x00, 0xf2, 0x05, 0x2a, 0x01, 0x00, 0x00, 0x00, // Transaction amount
		0x43, // Varint for length of pk script
		0x41, // OP_DATA_65
		0x04, 0x96, 0xb5, 0x38, 0xe8, 0x53, 0x51, 0x9c,
		0x72, 0x6a, 0x2c, 0x91, 0xe6, 0x1e, 0xc1, 0x16,
		0x00, 0xae, 0x13, 0x90, 0x81, 0x3a, 0x62, 0x7c,
		0x66, 0xfb, 0x8b, 0xe7, 0x94, 0x7b, 0xe6, 0x3c,
		0x52, 0xda, 0x75, 0x89, 0x37, 0x95, 0x15, 0xd4,
		0xe0, 0xa6, 0x04, 0xf8, 0x14, 0x17, 0x81, 0xe6,
		0x22, 0x94, 0x72, 0x11, 0x66, 0xbf, 0x62, 0x1e,
		0x73, 0xa8, 0x2c, 0xbf, 0x23, 0x42, 0xc8, 0x58,
		0xee,                   // 65-byte signature
		0xac,                   // OP_CHECKSIG
		0x00, 0x00, 0x00, 0x00, // Lock time
	}

	r := bytes.NewReader(buf)
	var tx MsgTx
	for i := 0; i < b.N; i++ {
		r.Seek(0, 0)
		tx.Deserialize(r)
	}
}

// BenchmarkDeserializeTxLarge performs a benchmark on how long it takes to
// deserialize a very large transaction.
func BenchmarkDeserializeTxLarge(b *testing.B) {
	bigTx := new(MsgTx)
	bigTx.Version = DefaultMsgTxVersion()
	inputsLen := 1000
	outputsLen := 2000
	bigTx.TxIn = make([]*TxIn, inputsLen)
	bigTx.TxOut = make([]*TxOut, outputsLen)
	for i := 0; i < inputsLen; i++ {
		bigTx.TxIn[i] = &TxIn{
			SignatureScript: bytes.Repeat([]byte{0x12}, 120),
		}
	}
	for i := 0; i < outputsLen; i++ {
		bigTx.TxOut[i] = &TxOut{
			PkScript: bytes.Repeat([]byte{0x34}, 30),
		}
	}
	bigTxB, err := bigTx.Bytes()
	if err != nil {
		b.Fatalf("%v", err.Error())
	}

	r := bytes.NewReader(bigTxB)
	var tx MsgTx
	for i := 0; i < b.N; i++ {
		r.Seek(0, 0)
		tx.Deserialize(r)
	}
}

// BenchmarkSerializeTx performs a benchmark on how long it takes to serialize
// a transaction.
func BenchmarkSerializeTx(b *testing.B) {
	tx := blockOne.Transactions[0]
	for i := 0; i < b.N; i++ {
		tx.Serialize(ioutil.Discard)

	}
}

// BenchmarkReadBlockHeader performs a benchmark on how long it takes to
// deserialize a block header.
func BenchmarkReadBlockHeader(b *testing.B) {
	buf := []byte{
		0x01, 0x00, 0x00, 0x00, // Version 1
		0x6f, 0xe2, 0x8c, 0x0a, 0xb6, 0xf1, 0xb3, 0x72,
		0xc1, 0xa6, 0xa2, 0x46, 0xae, 0x63, 0xf7, 0x4f,
		0x93, 0x1e, 0x83, 0x65, 0xe1, 0x5a, 0x08, 0x9c,
		0x68, 0xd6, 0x19, 0x00, 0x00, 0x00, 0x00, 0x00, // PrevBlock
		0x3b, 0xa3, 0xed, 0xfd, 0x7a, 0x7b, 0x12, 0xb2,
		0x7a, 0xc7, 0x2c, 0x3e, 0x67, 0x76, 0x8f, 0x61,
		0x7f, 0xc8, 0x1b, 0xc3, 0x88, 0x8a, 0x51, 0x32,
		0x3a, 0x9f, 0xb8, 0xaa, 0x4b, 0x1e, 0x5e, 0x4a, // MerkleRoot
		0x29, 0xab, 0x5f, 0x49, // Timestamp
		0xff, 0xff, 0x00, 0x1d, // Bits
		0xf3, 0xe0, 0x01, 0x00, // Nonce
		0x00, // TxnCount Varint
	}
	r := bytes.NewReader(buf)
	var header BlockHeader
	for i := 0; i < b.N; i++ {
		r.Seek(0, 0)
		readBlockHeader(r, 0, &header)
	}
}

// BenchmarkWriteBlockHeader performs a benchmark on how long it takes to
// serialize a block header.
func BenchmarkWriteBlockHeader(b *testing.B) {
	header := blockOne.Header
	for i := 0; i < b.N; i++ {
		writeBlockHeader(ioutil.Discard, 0, &header)
	}
}

// BenchmarkDecodeGetHeaders performs a benchmark on how long it takes to
// decode a getheaders message with the maximum number of block locator hashes.
func BenchmarkDecodeGetHeaders(b *testing.B) {
	// Create a message with the maximum number of block locators.
	pver := ProtocolVersion
	var m MsgGetHeaders
	for i := 0; i < MaxBlockLocatorsPerMsg; i++ {
		hash, err := chainhash.NewHashFromStr(fmt.Sprintf("%x", i))
		if err != nil {
<<<<<<< HEAD
			b.Fatalf("chainhash.NewHashFromStr: unexpected error: %v", err)
=======
			b.Fatalf("NewHashFromStr: unexpected error: %v", err)
>>>>>>> bd4e64d1
		}
		m.AddBlockLocatorHash(hash)
	}

	// Serialize it so the bytes are available to test the decode below.
	var bb bytes.Buffer
	if err := m.BtcEncode(&bb, pver); err != nil {
		b.Fatalf("MsgGetHeaders.BtcEncode: unexpected error: %v", err)
	}
	buf := bb.Bytes()

	r := bytes.NewReader(buf)
	var msg MsgGetHeaders
	b.ResetTimer()
	for i := 0; i < b.N; i++ {
		r.Seek(0, 0)
		msg.BtcDecode(r, pver)
	}
}

// BenchmarkDecodeHeaders performs a benchmark on how long it takes to
// decode a headers message with the maximum number of headers.
func BenchmarkDecodeHeaders(b *testing.B) {
	// Create a message with the maximum number of headers.
	pver := ProtocolVersion
	var m MsgHeaders
	for i := 0; i < MaxBlockHeadersPerMsg; i++ {
		hash, err := chainhash.NewHashFromStr(fmt.Sprintf("%x", i))
		if err != nil {
<<<<<<< HEAD
			b.Fatalf("chainhash.NewHashFromStr: unexpected error: %v", err)
=======
			b.Fatalf("NewHashFromStr: unexpected error: %v", err)
>>>>>>> bd4e64d1
		}
		m.AddBlockHeader(NewBlockHeader(1, hash, hash, hash, 0, [6]byte{}, 0, 0,
			0, 0, 0, 0, 0, 0, uint32(i), [32]byte{}, 0xdeadbeef))
	}

	// Serialize it so the bytes are available to test the decode below.
	var bb bytes.Buffer
	if err := m.BtcEncode(&bb, pver); err != nil {
		b.Fatalf("MsgHeaders.BtcEncode: unexpected error: %v", err)
	}
	buf := bb.Bytes()

	r := bytes.NewReader(buf)
	var msg MsgHeaders
	b.ResetTimer()
	for i := 0; i < b.N; i++ {
		r.Seek(0, 0)
		msg.BtcDecode(r, pver)
	}
}

// BenchmarkDecodeGetBlocks performs a benchmark on how long it takes to
// decode a getblocks message with the maximum number of block locator hashes.
func BenchmarkDecodeGetBlocks(b *testing.B) {
	// Create a message with the maximum number of block locators.
	pver := ProtocolVersion
	var m MsgGetBlocks
	for i := 0; i < MaxBlockLocatorsPerMsg; i++ {
		hash, err := chainhash.NewHashFromStr(fmt.Sprintf("%x", i))
		if err != nil {
<<<<<<< HEAD
			b.Fatalf("chainhash.NewHashFromStr: unexpected error: %v", err)
=======
			b.Fatalf("NewHashFromStr: unexpected error: %v", err)
>>>>>>> bd4e64d1
		}
		m.AddBlockLocatorHash(hash)
	}

	// Serialize it so the bytes are available to test the decode below.
	var bb bytes.Buffer
	if err := m.BtcEncode(&bb, pver); err != nil {
		b.Fatalf("MsgGetBlocks.BtcEncode: unexpected error: %v", err)
	}
	buf := bb.Bytes()

	r := bytes.NewReader(buf)
	var msg MsgGetBlocks
	b.ResetTimer()
	for i := 0; i < b.N; i++ {
		r.Seek(0, 0)
		msg.BtcDecode(r, pver)
	}
}

// BenchmarkDecodeAddr performs a benchmark on how long it takes to decode an
// addr message with the maximum number of addresses.
func BenchmarkDecodeAddr(b *testing.B) {
	// Create a message with the maximum number of addresses.
	pver := ProtocolVersion
	ip := net.ParseIP("127.0.0.1")
	ma := NewMsgAddr()
	for port := uint16(0); port < MaxAddrPerMsg; port++ {
		ma.AddAddress(NewNetAddressIPPort(ip, port, SFNodeNetwork))
	}

	// Serialize it so the bytes are available to test the decode below.
	var bb bytes.Buffer
	if err := ma.BtcEncode(&bb, pver); err != nil {
		b.Fatalf("MsgAddr.BtcEncode: unexpected error: %v", err)
	}
	buf := bb.Bytes()

	r := bytes.NewReader(buf)
	var msg MsgAddr
	b.ResetTimer()
	for i := 0; i < b.N; i++ {
		r.Seek(0, 0)
		msg.BtcDecode(r, pver)
	}
}

// BenchmarkDecodeInv performs a benchmark on how long it takes to decode an inv
// message with the maximum number of entries.
func BenchmarkDecodeInv(b *testing.B) {
	// Create a message with the maximum number of entries.
	pver := ProtocolVersion
	var m MsgInv
	for i := 0; i < MaxInvPerMsg; i++ {
		hash, err := chainhash.NewHashFromStr(fmt.Sprintf("%x", i))
		if err != nil {
<<<<<<< HEAD
			b.Fatalf("chainhash.NewHashFromStr: unexpected error: %v", err)
=======
			b.Fatalf("NewHashFromStr: unexpected error: %v", err)
>>>>>>> bd4e64d1
		}
		m.AddInvVect(NewInvVect(InvTypeBlock, hash))
	}

	// Serialize it so the bytes are available to test the decode below.
	var bb bytes.Buffer
	if err := m.BtcEncode(&bb, pver); err != nil {
		b.Fatalf("MsgInv.BtcEncode: unexpected error: %v", err)
	}
	buf := bb.Bytes()

	r := bytes.NewReader(buf)
	var msg MsgInv
	b.ResetTimer()
	for i := 0; i < b.N; i++ {
		r.Seek(0, 0)
		msg.BtcDecode(r, pver)
	}
}

// BenchmarkDecodeNotFound performs a benchmark on how long it takes to decode
// a notfound message with the maximum number of entries.
func BenchmarkDecodeNotFound(b *testing.B) {
	// Create a message with the maximum number of entries.
	pver := ProtocolVersion
	var m MsgNotFound
	for i := 0; i < MaxInvPerMsg; i++ {
		hash, err := chainhash.NewHashFromStr(fmt.Sprintf("%x", i))
		if err != nil {
<<<<<<< HEAD
			b.Fatalf("chainhash.NewHashFromStr: unexpected error: %v", err)
=======
			b.Fatalf("NewHashFromStr: unexpected error: %v", err)
>>>>>>> bd4e64d1
		}
		m.AddInvVect(NewInvVect(InvTypeBlock, hash))
	}

	// Serialize it so the bytes are available to test the decode below.
	var bb bytes.Buffer
	if err := m.BtcEncode(&bb, pver); err != nil {
		b.Fatalf("MsgNotFound.BtcEncode: unexpected error: %v", err)
	}
	buf := bb.Bytes()

	r := bytes.NewReader(buf)
	var msg MsgNotFound
	b.ResetTimer()
	for i := 0; i < b.N; i++ {
		r.Seek(0, 0)
		msg.BtcDecode(r, pver)
	}
}

// BenchmarkDecodeMerkleBlock performs a benchmark on how long it takes to
// decode a reasonably sized merkleblock message.
func BenchmarkDecodeMerkleBlock(b *testing.B) {
	// Create a message with random data.
	pver := ProtocolVersion
	var m MsgMerkleBlock
	hash, err := chainhash.NewHashFromStr(fmt.Sprintf("%x", 10000))
	if err != nil {
<<<<<<< HEAD
		b.Fatalf("chainhash.NewHashFromStr: unexpected error: %v", err)
=======
		b.Fatalf("NewHashFromStr: unexpected error: %v", err)
>>>>>>> bd4e64d1
	}
	m.Header = *NewBlockHeader(1, hash, hash, hash, 0,
		[6]byte{}, 0, 0, 0, 0, 0, 0, 0, 0, uint32(10000),
		[32]byte{}, 0xbadc0ffe)
	for i := 0; i < 105; i++ {
		hash, err := chainhash.NewHashFromStr(fmt.Sprintf("%x", i))
		if err != nil {
<<<<<<< HEAD
			b.Fatalf("chainhash.NewHashFromStr: unexpected error: %v", err)
=======
			b.Fatalf("NewHashFromStr: unexpected error: %v", err)
>>>>>>> bd4e64d1
		}
		m.AddTxHash(hash)
		m.AddSTxHash(hash)
		if i%8 == 0 {
			m.Flags = append(m.Flags, uint8(i))
		}
	}

	// Serialize it so the bytes are available to test the decode below.
	var bb bytes.Buffer
	if err := m.BtcEncode(&bb, pver); err != nil {
		b.Fatalf("MsgMerkleBlock.BtcEncode: unexpected error: %v", err)
	}
	buf := bb.Bytes()

	r := bytes.NewReader(buf)
	var msg MsgMerkleBlock
	b.ResetTimer()
	for i := 0; i < b.N; i++ {
		r.Seek(0, 0)
		msg.BtcDecode(r, pver)
	}
}

// BenchmarkTxHash performs a benchmark on how long it takes to hash a
// transaction.
func BenchmarkTxHash(b *testing.B) {
	for i := 0; i < b.N; i++ {
		genesisCoinbaseTx.TxHash()
	}
}

<<<<<<< HEAD
// BenchmarkHashFuncB performs a benchmark on how long it takes to perform a
// hash returning a byte slice.
func BenchmarkHashFuncB(b *testing.B) {
=======
// BenchmarkDoubleHashB performs a benchmark on how long it takes to perform a
// double hash returning a byte slice.
func BenchmarkDoubleHashB(b *testing.B) {
>>>>>>> bd4e64d1
	var buf bytes.Buffer
	if err := genesisCoinbaseTx.Serialize(&buf); err != nil {
		b.Errorf("Serialize: unexpected error: %v", err)
		return
	}
	txBytes := buf.Bytes()

	b.ResetTimer()
	for i := 0; i < b.N; i++ {
<<<<<<< HEAD
		_ = chainhash.HashFuncB(txBytes)
	}
}

// BenchmarkHashFuncH performs a benchmark on how long it takes to perform
// a hash returning a Hash.
func BenchmarkHashFuncH(b *testing.B) {
=======
		_ = chainhash.DoubleHashB(txBytes)
	}
}

// BenchmarkDoubleHashH performs a benchmark on how long it takes to perform
// a double hash returning a chainhash.Hash.
func BenchmarkDoubleHashH(b *testing.B) {
>>>>>>> bd4e64d1
	var buf bytes.Buffer
	if err := genesisCoinbaseTx.Serialize(&buf); err != nil {
		b.Errorf("Serialize: unexpected error: %v", err)
		return
	}
	txBytes := buf.Bytes()

	b.ResetTimer()
	for i := 0; i < b.N; i++ {
<<<<<<< HEAD
		_ = chainhash.HashFuncH(txBytes)
=======
		_ = chainhash.DoubleHashH(txBytes)
>>>>>>> bd4e64d1
	}
}<|MERGE_RESOLUTION|>--- conflicted
+++ resolved
@@ -1,9 +1,5 @@
-<<<<<<< HEAD
-// Copyright (c) 2013-2015 The btcsuite developers
+// Copyright (c) 2013-2016 The btcsuite developers
 // Copyright (c) 2015-2016 The Decred developers
-=======
-// Copyright (c) 2013-2016 The btcsuite developers
->>>>>>> bd4e64d1
 // Use of this source code is governed by an ISC
 // license that can be found in the LICENSE file.
 
@@ -15,14 +11,9 @@
 	"io/ioutil"
 	"net"
 	"testing"
-<<<<<<< HEAD
 	"time"
 
 	"github.com/decred/dcrd/chaincfg/chainhash"
-=======
-
-	"github.com/btcsuite/btcd/chaincfg/chainhash"
->>>>>>> bd4e64d1
 )
 
 // genesisCoinbaseTx is the coinbase transaction for the genesis blocks for
@@ -464,11 +455,7 @@
 	for i := 0; i < MaxBlockLocatorsPerMsg; i++ {
 		hash, err := chainhash.NewHashFromStr(fmt.Sprintf("%x", i))
 		if err != nil {
-<<<<<<< HEAD
-			b.Fatalf("chainhash.NewHashFromStr: unexpected error: %v", err)
-=======
 			b.Fatalf("NewHashFromStr: unexpected error: %v", err)
->>>>>>> bd4e64d1
 		}
 		m.AddBlockLocatorHash(hash)
 	}
@@ -498,11 +485,7 @@
 	for i := 0; i < MaxBlockHeadersPerMsg; i++ {
 		hash, err := chainhash.NewHashFromStr(fmt.Sprintf("%x", i))
 		if err != nil {
-<<<<<<< HEAD
-			b.Fatalf("chainhash.NewHashFromStr: unexpected error: %v", err)
-=======
 			b.Fatalf("NewHashFromStr: unexpected error: %v", err)
->>>>>>> bd4e64d1
 		}
 		m.AddBlockHeader(NewBlockHeader(1, hash, hash, hash, 0, [6]byte{}, 0, 0,
 			0, 0, 0, 0, 0, 0, uint32(i), [32]byte{}, 0xdeadbeef))
@@ -533,11 +516,7 @@
 	for i := 0; i < MaxBlockLocatorsPerMsg; i++ {
 		hash, err := chainhash.NewHashFromStr(fmt.Sprintf("%x", i))
 		if err != nil {
-<<<<<<< HEAD
-			b.Fatalf("chainhash.NewHashFromStr: unexpected error: %v", err)
-=======
 			b.Fatalf("NewHashFromStr: unexpected error: %v", err)
->>>>>>> bd4e64d1
 		}
 		m.AddBlockLocatorHash(hash)
 	}
@@ -594,11 +573,7 @@
 	for i := 0; i < MaxInvPerMsg; i++ {
 		hash, err := chainhash.NewHashFromStr(fmt.Sprintf("%x", i))
 		if err != nil {
-<<<<<<< HEAD
-			b.Fatalf("chainhash.NewHashFromStr: unexpected error: %v", err)
-=======
 			b.Fatalf("NewHashFromStr: unexpected error: %v", err)
->>>>>>> bd4e64d1
 		}
 		m.AddInvVect(NewInvVect(InvTypeBlock, hash))
 	}
@@ -628,11 +603,7 @@
 	for i := 0; i < MaxInvPerMsg; i++ {
 		hash, err := chainhash.NewHashFromStr(fmt.Sprintf("%x", i))
 		if err != nil {
-<<<<<<< HEAD
-			b.Fatalf("chainhash.NewHashFromStr: unexpected error: %v", err)
-=======
 			b.Fatalf("NewHashFromStr: unexpected error: %v", err)
->>>>>>> bd4e64d1
 		}
 		m.AddInvVect(NewInvVect(InvTypeBlock, hash))
 	}
@@ -661,11 +632,7 @@
 	var m MsgMerkleBlock
 	hash, err := chainhash.NewHashFromStr(fmt.Sprintf("%x", 10000))
 	if err != nil {
-<<<<<<< HEAD
-		b.Fatalf("chainhash.NewHashFromStr: unexpected error: %v", err)
-=======
 		b.Fatalf("NewHashFromStr: unexpected error: %v", err)
->>>>>>> bd4e64d1
 	}
 	m.Header = *NewBlockHeader(1, hash, hash, hash, 0,
 		[6]byte{}, 0, 0, 0, 0, 0, 0, 0, 0, uint32(10000),
@@ -673,11 +640,7 @@
 	for i := 0; i < 105; i++ {
 		hash, err := chainhash.NewHashFromStr(fmt.Sprintf("%x", i))
 		if err != nil {
-<<<<<<< HEAD
-			b.Fatalf("chainhash.NewHashFromStr: unexpected error: %v", err)
-=======
 			b.Fatalf("NewHashFromStr: unexpected error: %v", err)
->>>>>>> bd4e64d1
 		}
 		m.AddTxHash(hash)
 		m.AddSTxHash(hash)
@@ -710,15 +673,9 @@
 	}
 }
 
-<<<<<<< HEAD
-// BenchmarkHashFuncB performs a benchmark on how long it takes to perform a
-// hash returning a byte slice.
-func BenchmarkHashFuncB(b *testing.B) {
-=======
-// BenchmarkDoubleHashB performs a benchmark on how long it takes to perform a
-// double hash returning a byte slice.
-func BenchmarkDoubleHashB(b *testing.B) {
->>>>>>> bd4e64d1
+// BenchmarkHashB performs a benchmark on how long it takes to perform a hash
+// returning a byte slice.
+func BenchmarkHashB(b *testing.B) {
 	var buf bytes.Buffer
 	if err := genesisCoinbaseTx.Serialize(&buf); err != nil {
 		b.Errorf("Serialize: unexpected error: %v", err)
@@ -728,23 +685,13 @@
 
 	b.ResetTimer()
 	for i := 0; i < b.N; i++ {
-<<<<<<< HEAD
-		_ = chainhash.HashFuncB(txBytes)
-	}
-}
-
-// BenchmarkHashFuncH performs a benchmark on how long it takes to perform
-// a hash returning a Hash.
-func BenchmarkHashFuncH(b *testing.B) {
-=======
-		_ = chainhash.DoubleHashB(txBytes)
-	}
-}
-
-// BenchmarkDoubleHashH performs a benchmark on how long it takes to perform
-// a double hash returning a chainhash.Hash.
-func BenchmarkDoubleHashH(b *testing.B) {
->>>>>>> bd4e64d1
+		_ = chainhash.HashB(txBytes)
+	}
+}
+
+// BenchmarkHashH performs a benchmark on how long it takes to perform a hash
+// returning a Hash.
+func BenchmarkHashH(b *testing.B) {
 	var buf bytes.Buffer
 	if err := genesisCoinbaseTx.Serialize(&buf); err != nil {
 		b.Errorf("Serialize: unexpected error: %v", err)
@@ -754,10 +701,6 @@
 
 	b.ResetTimer()
 	for i := 0; i < b.N; i++ {
-<<<<<<< HEAD
-		_ = chainhash.HashFuncH(txBytes)
-=======
-		_ = chainhash.DoubleHashH(txBytes)
->>>>>>> bd4e64d1
+		_ = chainhash.HashH(txBytes)
 	}
 }