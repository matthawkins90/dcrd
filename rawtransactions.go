<<<<<<< HEAD
// Copyright (c) 2014-2015 The btcsuite developers
// Copyright (c) 2015 The Decred developers
=======
// Copyright (c) 2014-2016 The btcsuite developers
>>>>>>> b89c91b9
// Use of this source code is governed by an ISC
// license that can be found in the LICENSE file.

package dcrrpcclient

import (
	"bytes"
	"encoding/hex"
	"encoding/json"

<<<<<<< HEAD
	"github.com/decred/dcrd/chaincfg/chainhash"
	"github.com/decred/dcrd/dcrjson"
	"github.com/decred/dcrd/wire"
	"github.com/decred/dcrutil"
=======
	"github.com/btcsuite/btcd/btcjson"
	"github.com/btcsuite/btcd/chaincfg/chainhash"
	"github.com/btcsuite/btcd/wire"
	"github.com/btcsuite/btcutil"
>>>>>>> b89c91b9
)

// SigHashType enumerates the available signature hashing types that the
// SignRawTransaction function accepts.
type SigHashType string

// Constants used to indicate the signature hash type for SignRawTransaction.
const (
	// SigHashAll indicates ALL of the outputs should be signed.
	SigHashAll SigHashType = "ALL"

	// SigHashNone indicates NONE of the outputs should be signed.  This
	// can be thought of as specifying the signer does not care where the
	// bitcoins go.
	SigHashNone SigHashType = "NONE"

	// SigHashSingle indicates that a SINGLE output should be signed.  This
	// can be thought of specifying the signer only cares about where ONE of
	// the outputs goes, but not any of the others.
	SigHashSingle SigHashType = "SINGLE"

	// SigHashAllAnyoneCanPay indicates that signer does not care where the
	// other inputs to the transaction come from, so it allows other people
	// to add inputs.  In addition, it uses the SigHashAll signing method
	// for outputs.
	SigHashAllAnyoneCanPay SigHashType = "ALL|ANYONECANPAY"

	// SigHashNoneAnyoneCanPay indicates that signer does not care where the
	// other inputs to the transaction come from, so it allows other people
	// to add inputs.  In addition, it uses the SigHashNone signing method
	// for outputs.
	SigHashNoneAnyoneCanPay SigHashType = "NONE|ANYONECANPAY"

	// SigHashSingleAnyoneCanPay indicates that signer does not care where
	// the other inputs to the transaction come from, so it allows other
	// people to add inputs.  In addition, it uses the SigHashSingle signing
	// method for outputs.
	SigHashSingleAnyoneCanPay SigHashType = "SINGLE|ANYONECANPAY"
)

// String returns the SighHashType in human-readable form.
func (s SigHashType) String() string {
	return string(s)
}

// FutureGetRawTransactionResult is a future promise to deliver the result of a
// GetRawTransactionAsync RPC invocation (or an applicable error).
type FutureGetRawTransactionResult chan *response

// Receive waits for the response promised by the future and returns a
// transaction given its hash.
func (r FutureGetRawTransactionResult) Receive() (*dcrutil.Tx, error) {
	res, err := receiveFuture(r)
	if err != nil {
		return nil, err
	}

	// Unmarshal result as a string.
	var txHex string
	err = json.Unmarshal(res, &txHex)
	if err != nil {
		return nil, err
	}

	// Decode the serialized transaction hex to raw bytes.
	serializedTx, err := hex.DecodeString(txHex)
	if err != nil {
		return nil, err
	}

	// Deserialize the transaction and return it.
	var msgTx wire.MsgTx
	if err := msgTx.Deserialize(bytes.NewReader(serializedTx)); err != nil {
		return nil, err
	}
	return dcrutil.NewTx(&msgTx), nil
}

// GetRawTransactionAsync returns an instance of a type that can be used to get
// the result of the RPC at some future time by invoking the Receive function on
// the returned instance.
//
// See GetRawTransaction for the blocking version and more details.
func (c *Client) GetRawTransactionAsync(txHash *chainhash.Hash) FutureGetRawTransactionResult {
	hash := ""
	if txHash != nil {
		hash = txHash.String()
	}

	cmd := dcrjson.NewGetRawTransactionCmd(hash, dcrjson.Int(0))
	return c.sendCmd(cmd)
}

// GetRawTransaction returns a transaction given its hash.
//
// See GetRawTransactionVerbose to obtain additional information about the
// transaction.
<<<<<<< HEAD
func (c *Client) GetRawTransaction(txHash *chainhash.Hash) (*dcrutil.Tx, error) {
=======
func (c *Client) GetRawTransaction(txHash *chainhash.Hash) (*btcutil.Tx, error) {
>>>>>>> b89c91b9
	return c.GetRawTransactionAsync(txHash).Receive()
}

// FutureGetRawTransactionVerboseResult is a future promise to deliver the
// result of a GetRawTransactionVerboseAsync RPC invocation (or an applicable
// error).
type FutureGetRawTransactionVerboseResult chan *response

// Receive waits for the response promised by the future and returns information
// about a transaction given its hash.
func (r FutureGetRawTransactionVerboseResult) Receive() (*dcrjson.TxRawResult, error) {
	res, err := receiveFuture(r)
	if err != nil {
		return nil, err
	}

	// Unmarshal result as a gettrawtransaction result object.
	var rawTxResult dcrjson.TxRawResult
	err = json.Unmarshal(res, &rawTxResult)
	if err != nil {
		return nil, err
	}

	return &rawTxResult, nil
}

// GetRawTransactionVerboseAsync returns an instance of a type that can be used
// to get the result of the RPC at some future time by invoking the Receive
// function on the returned instance.
//
// See GetRawTransactionVerbose for the blocking version and more details.
func (c *Client) GetRawTransactionVerboseAsync(txHash *chainhash.Hash) FutureGetRawTransactionVerboseResult {
	hash := ""
	if txHash != nil {
		hash = txHash.String()
	}

	cmd := dcrjson.NewGetRawTransactionCmd(hash, dcrjson.Int(1))
	return c.sendCmd(cmd)
}

// GetRawTransactionVerbose returns information about a transaction given
// its hash.
//
// See GetRawTransaction to obtain only the transaction already deserialized.
<<<<<<< HEAD
func (c *Client) GetRawTransactionVerbose(txHash *chainhash.Hash) (*dcrjson.TxRawResult, error) {
=======
func (c *Client) GetRawTransactionVerbose(txHash *chainhash.Hash) (*btcjson.TxRawResult, error) {
>>>>>>> b89c91b9
	return c.GetRawTransactionVerboseAsync(txHash).Receive()
}

// FutureDecodeRawTransactionResult is a future promise to deliver the result
// of a DecodeRawTransactionAsync RPC invocation (or an applicable error).
type FutureDecodeRawTransactionResult chan *response

// Receive waits for the response promised by the future and returns information
// about a transaction given its serialized bytes.
func (r FutureDecodeRawTransactionResult) Receive() (*dcrjson.TxRawResult, error) {
	res, err := receiveFuture(r)
	if err != nil {
		return nil, err
	}

	// Unmarshal result as a decoderawtransaction result object.
	var rawTxResult dcrjson.TxRawResult
	err = json.Unmarshal(res, &rawTxResult)
	if err != nil {
		return nil, err
	}

	return &rawTxResult, nil
}

// DecodeRawTransactionAsync returns an instance of a type that can be used to
// get the result of the RPC at some future time by invoking the Receive
// function on the returned instance.
//
// See DecodeRawTransaction for the blocking version and more details.
func (c *Client) DecodeRawTransactionAsync(serializedTx []byte) FutureDecodeRawTransactionResult {
	txHex := hex.EncodeToString(serializedTx)
	cmd := dcrjson.NewDecodeRawTransactionCmd(txHex)
	return c.sendCmd(cmd)
}

// DecodeRawTransaction returns information about a transaction given its
// serialized bytes.
func (c *Client) DecodeRawTransaction(serializedTx []byte) (*dcrjson.TxRawResult, error) {
	return c.DecodeRawTransactionAsync(serializedTx).Receive()
}

// FutureCreateRawTransactionResult is a future promise to deliver the result
// of a CreateRawTransactionAsync RPC invocation (or an applicable error).
type FutureCreateRawTransactionResult chan *response

// Receive waits for the response promised by the future and returns a new
// transaction spending the provided inputs and sending to the provided
// addresses.
func (r FutureCreateRawTransactionResult) Receive() (*wire.MsgTx, error) {
	res, err := receiveFuture(r)
	if err != nil {
		return nil, err
	}

	// Unmarshal result as a string.
	var txHex string
	err = json.Unmarshal(res, &txHex)
	if err != nil {
		return nil, err
	}

	// Decode the serialized transaction hex to raw bytes.
	serializedTx, err := hex.DecodeString(txHex)
	if err != nil {
		return nil, err
	}

	// Deserialize the transaction and return it.
	var msgTx wire.MsgTx
	if err := msgTx.Deserialize(bytes.NewReader(serializedTx)); err != nil {
		return nil, err
	}
	return &msgTx, nil
}

// CreateRawTransactionAsync returns an instance of a type that can be used to
// get the result of the RPC at some future time by invoking the Receive
// function on the returned instance.
//
// See CreateRawTransaction for the blocking version and more details.
func (c *Client) CreateRawTransactionAsync(inputs []dcrjson.TransactionInput,
	amounts map[dcrutil.Address]dcrutil.Amount, lockTime *int64) FutureCreateRawTransactionResult {

	convertedAmts := make(map[string]float64, len(amounts))
	for addr, amount := range amounts {
		convertedAmts[addr.String()] = amount.ToCoin()
	}
	cmd := dcrjson.NewCreateRawTransactionCmd(inputs, convertedAmts, lockTime)
	return c.sendCmd(cmd)
}

// CreateRawTransaction returns a new transaction spending the provided inputs
// and sending to the provided addresses.
func (c *Client) CreateRawTransaction(inputs []dcrjson.TransactionInput,
	amounts map[dcrutil.Address]dcrutil.Amount, lockTime *int64) (*wire.MsgTx, error) {

	return c.CreateRawTransactionAsync(inputs, amounts, lockTime).Receive()
}

// FutureCreateRawSStxResult is a future promise to deliver the result
// of a CreateRawSStxAsync RPC invocation (or an applicable error).
type FutureCreateRawSStxResult chan *response

// Receive waits for the response promised by the future and returns a new
// transaction spending the provided inputs and sending to the provided
// addresses.
func (r FutureCreateRawSStxResult) Receive() (*wire.MsgTx, error) {
	res, err := receiveFuture(r)
	if err != nil {
		return nil, err
	}

	// Unmarshal result as a string.
	var txHex string
	err = json.Unmarshal(res, &txHex)
	if err != nil {
		return nil, err
	}

	// Decode the serialized transaction hex to raw bytes.
	serializedTx, err := hex.DecodeString(txHex)
	if err != nil {
		return nil, err
	}

	// Deserialize the transaction and return it.
	var msgTx wire.MsgTx
	if err := msgTx.Deserialize(bytes.NewReader(serializedTx)); err != nil {
		return nil, err
	}
	return &msgTx, nil
}

// SStxCommitOut represents the output to an SStx transaction. Specifically a
// a commitment address and amount, and a change address and amount. Same
// name as the JSON lib, but different internal structures.
type SStxCommitOut struct {
	Addr       dcrutil.Address
	CommitAmt  dcrutil.Amount
	ChangeAddr dcrutil.Address
	ChangeAmt  dcrutil.Amount
}

// CreateRawSStxAsync returns an instance of a type that can be used to
// get the result of the RPC at some future time by invoking the Receive
// function on the returned instance.
//
// See CreateRawSStx for the blocking version and more details.
func (c *Client) CreateRawSStxAsync(inputs []dcrjson.SStxInput,
	amount map[dcrutil.Address]dcrutil.Amount,
	couts []SStxCommitOut) FutureCreateRawSStxResult {

	convertedAmt := make(map[string]int64, len(amount))
	for addr, amt := range amount {
		convertedAmt[addr.String()] = int64(amt)
	}
	convertedCouts := make([]dcrjson.SStxCommitOut, len(couts))
	for i, cout := range couts {
		convertedCouts[i].Addr = cout.Addr.String()
		convertedCouts[i].CommitAmt = int64(cout.CommitAmt)
		convertedCouts[i].ChangeAddr = cout.ChangeAddr.String()
		convertedCouts[i].ChangeAmt = int64(cout.ChangeAmt)
	}

	cmd := dcrjson.NewCreateRawSStxCmd(inputs,
		convertedAmt,
		convertedCouts)

	return c.sendCmd(cmd)
}

// CreateRawSStx returns a new transaction spending the provided inputs
// and sending to the provided addresses.
func (c *Client) CreateRawSStx(inputs []dcrjson.SStxInput,
	amount map[dcrutil.Address]dcrutil.Amount,
	couts []SStxCommitOut) (*wire.MsgTx, error) {

	return c.CreateRawSStxAsync(inputs, amount, couts).Receive()
}

// FutureCreateRawSSGenTxResult is a future promise to deliver the result
// of a CreateRawSSGenTxAsync RPC invocation (or an applicable error).
type FutureCreateRawSSGenTxResult chan *response

// Receive waits for the response promised by the future and returns a new
// transaction spending the provided inputs and sending to the provided
// addresses.
func (r FutureCreateRawSSGenTxResult) Receive() (*wire.MsgTx, error) {
	res, err := receiveFuture(r)
	if err != nil {
		return nil, err
	}

	// Unmarshal result as a string.
	var txHex string
	err = json.Unmarshal(res, &txHex)
	if err != nil {
		return nil, err
	}

	// Decode the serialized transaction hex to raw bytes.
	serializedTx, err := hex.DecodeString(txHex)
	if err != nil {
		return nil, err
	}

	// Deserialize the transaction and return it.
	var msgTx wire.MsgTx
	if err := msgTx.Deserialize(bytes.NewReader(serializedTx)); err != nil {
		return nil, err
	}
	return &msgTx, nil
}

// CreateRawSSGenTxAsync returns an instance of a type that can be used to
// get the result of the RPC at some future time by invoking the Receive
// function on the returned instance.
//
// See CreateRawSSGenTx for the blocking version and more details.
func (c *Client) CreateRawSSGenTxAsync(inputs []dcrjson.TransactionInput,
	votebits uint16) FutureCreateRawSSGenTxResult {

	cmd := dcrjson.NewCreateRawSSGenTxCmd(inputs, votebits)
	return c.sendCmd(cmd)
}

// CreateRawSSGenTx returns a new transaction spending the provided inputs
// and sending to the provided addresses.
func (c *Client) CreateRawSSGenTx(inputs []dcrjson.TransactionInput,
	votebits uint16) (*wire.MsgTx, error) {

	return c.CreateRawSSGenTxAsync(inputs, votebits).Receive()
}

// FutureCreateRawSSRtxResult is a future promise to deliver the result
// of a CreateRawSSRtxAsync RPC invocation (or an applicable error).
type FutureCreateRawSSRtxResult chan *response

// Receive waits for the response promised by the future and returns a new
// transaction spending the provided inputs and sending to the provided
// addresses.
func (r FutureCreateRawSSRtxResult) Receive() (*wire.MsgTx, error) {
	res, err := receiveFuture(r)
	if err != nil {
		return nil, err
	}

	// Unmarshal result as a string.
	var txHex string
	err = json.Unmarshal(res, &txHex)
	if err != nil {
		return nil, err
	}

	// Decode the serialized transaction hex to raw bytes.
	serializedTx, err := hex.DecodeString(txHex)
	if err != nil {
		return nil, err
	}

	// Deserialize the transaction and return it.
	var msgTx wire.MsgTx
	if err := msgTx.Deserialize(bytes.NewReader(serializedTx)); err != nil {
		return nil, err
	}
	return &msgTx, nil
}

// CreateRawSSRtxAsync returns an instance of a type that can be used to
// get the result of the RPC at some future time by invoking the Receive
// function on the returned instance.
//
// See CreateRawSSRtx for the blocking version and more details.
func (c *Client) CreateRawSSRtxAsync(inputs []dcrjson.TransactionInput, fee dcrutil.Amount) FutureCreateRawSSRtxResult {
	feeF64 := fee.ToCoin()
	cmd := dcrjson.NewCreateRawSSRtxCmd(inputs, &feeF64)
	return c.sendCmd(cmd)
}

// CreateRawSSRtx returns a new SSR transactionm (revoking an sstx).
func (c *Client) CreateRawSSRtx(inputs []dcrjson.TransactionInput, fee dcrutil.Amount) (*wire.MsgTx, error) {
	return c.CreateRawSSRtxAsync(inputs, fee).Receive()
}

// FutureSendRawTransactionResult is a future promise to deliver the result
// of a SendRawTransactionAsync RPC invocation (or an applicable error).
type FutureSendRawTransactionResult chan *response

// Receive waits for the response promised by the future and returns the result
// of submitting the encoded transaction to the server which then relays it to
// the network.
func (r FutureSendRawTransactionResult) Receive() (*chainhash.Hash, error) {
	res, err := receiveFuture(r)
	if err != nil {
		return nil, err
	}

	// Unmarshal result as a string.
	var txHashStr string
	err = json.Unmarshal(res, &txHashStr)
	if err != nil {
		return nil, err
	}

	return chainhash.NewHashFromStr(txHashStr)
}

// SendRawTransactionAsync returns an instance of a type that can be used to get
// the result of the RPC at some future time by invoking the Receive function on
// the returned instance.
//
// See SendRawTransaction for the blocking version and more details.
func (c *Client) SendRawTransactionAsync(tx *wire.MsgTx, allowHighFees bool) FutureSendRawTransactionResult {
	txHex := ""
	if tx != nil {
		// Serialize the transaction and convert to hex string.
		buf := bytes.NewBuffer(make([]byte, 0, tx.SerializeSize()))
		if err := tx.Serialize(buf); err != nil {
			return newFutureError(err)
		}
		txHex = hex.EncodeToString(buf.Bytes())
	}

	cmd := dcrjson.NewSendRawTransactionCmd(txHex, &allowHighFees)
	return c.sendCmd(cmd)
}

// SendRawTransaction submits the encoded transaction to the server which will
// then relay it to the network.
func (c *Client) SendRawTransaction(tx *wire.MsgTx, allowHighFees bool) (*chainhash.Hash, error) {
	return c.SendRawTransactionAsync(tx, allowHighFees).Receive()
}

// FutureSignRawTransactionResult is a future promise to deliver the result
// of one of the SignRawTransactionAsync family of RPC invocations (or an
// applicable error).
type FutureSignRawTransactionResult chan *response

// Receive waits for the response promised by the future and returns the
// signed transaction as well as whether or not all inputs are now signed.
func (r FutureSignRawTransactionResult) Receive() (*wire.MsgTx, bool, error) {
	res, err := receiveFuture(r)
	if err != nil {
		return nil, false, err
	}

	// Unmarshal as a signrawtransaction result.
	var signRawTxResult dcrjson.SignRawTransactionResult
	err = json.Unmarshal(res, &signRawTxResult)
	if err != nil {
		return nil, false, err
	}

	// Decode the serialized transaction hex to raw bytes.
	serializedTx, err := hex.DecodeString(signRawTxResult.Hex)
	if err != nil {
		return nil, false, err
	}

	// Deserialize the transaction and return it.
	var msgTx wire.MsgTx
	if err := msgTx.Deserialize(bytes.NewReader(serializedTx)); err != nil {
		return nil, false, err
	}

	return &msgTx, signRawTxResult.Complete, nil
}

// SignRawTransactionAsync returns an instance of a type that can be used to get
// the result of the RPC at some future time by invoking the Receive function on
// the returned instance.
//
// See SignRawTransaction for the blocking version and more details.
func (c *Client) SignRawTransactionAsync(tx *wire.MsgTx) FutureSignRawTransactionResult {
	txHex := ""
	if tx != nil {
		// Serialize the transaction and convert to hex string.
		buf := bytes.NewBuffer(make([]byte, 0, tx.SerializeSize()))
		if err := tx.Serialize(buf); err != nil {
			return newFutureError(err)
		}
		txHex = hex.EncodeToString(buf.Bytes())
	}

	cmd := dcrjson.NewSignRawTransactionCmd(txHex, nil, nil, nil)
	return c.sendCmd(cmd)
}

// SignRawTransaction signs inputs for the passed transaction and returns the
// signed transaction as well as whether or not all inputs are now signed.
//
// This function assumes the RPC server already knows the input transactions and
// private keys for the passed transaction which needs to be signed and uses the
// default signature hash type.  Use one of the SignRawTransaction# variants to
// specify that information if needed.
func (c *Client) SignRawTransaction(tx *wire.MsgTx) (*wire.MsgTx, bool, error) {
	return c.SignRawTransactionAsync(tx).Receive()
}

// SignRawTransaction2Async returns an instance of a type that can be used to
// get the result of the RPC at some future time by invoking the Receive
// function on the returned instance.
//
// See SignRawTransaction2 for the blocking version and more details.
func (c *Client) SignRawTransaction2Async(tx *wire.MsgTx, inputs []dcrjson.RawTxInput) FutureSignRawTransactionResult {
	txHex := ""
	if tx != nil {
		// Serialize the transaction and convert to hex string.
		buf := bytes.NewBuffer(make([]byte, 0, tx.SerializeSize()))
		if err := tx.Serialize(buf); err != nil {
			return newFutureError(err)
		}
		txHex = hex.EncodeToString(buf.Bytes())
	}

	cmd := dcrjson.NewSignRawTransactionCmd(txHex, &inputs, nil, nil)
	return c.sendCmd(cmd)
}

// SignRawTransaction2 signs inputs for the passed transaction given the list
// of information about the input transactions needed to perform the signing
// process.
//
// This only input transactions that need to be specified are ones the
// RPC server does not already know.  Already known input transactions will be
// merged with the specified transactions.
//
// See SignRawTransaction if the RPC server already knows the input
// transactions.
func (c *Client) SignRawTransaction2(tx *wire.MsgTx, inputs []dcrjson.RawTxInput) (*wire.MsgTx, bool, error) {
	return c.SignRawTransaction2Async(tx, inputs).Receive()
}

// SignRawTransaction3Async returns an instance of a type that can be used to
// get the result of the RPC at some future time by invoking the Receive
// function on the returned instance.
//
// See SignRawTransaction3 for the blocking version and more details.
func (c *Client) SignRawTransaction3Async(tx *wire.MsgTx,
	inputs []dcrjson.RawTxInput,
	privKeysWIF []string) FutureSignRawTransactionResult {

	txHex := ""
	if tx != nil {
		// Serialize the transaction and convert to hex string.
		buf := bytes.NewBuffer(make([]byte, 0, tx.SerializeSize()))
		if err := tx.Serialize(buf); err != nil {
			return newFutureError(err)
		}
		txHex = hex.EncodeToString(buf.Bytes())
	}

	cmd := dcrjson.NewSignRawTransactionCmd(txHex, &inputs, &privKeysWIF,
		nil)
	return c.sendCmd(cmd)
}

// SignRawTransaction3 signs inputs for the passed transaction given the list
// of information about extra input transactions and a list of private keys
// needed to perform the signing process.  The private keys must be in wallet
// import format (WIF).
//
// This only input transactions that need to be specified are ones the
// RPC server does not already know.  Already known input transactions will be
// merged with the specified transactions.  This means the list of transaction
// inputs can be nil if the RPC server already knows them all.
//
// NOTE: Unlike the merging functionality of the input transactions, ONLY the
// specified private keys will be used, so even if the server already knows some
// of the private keys, they will NOT be used.
//
// See SignRawTransaction if the RPC server already knows the input
// transactions and private keys or SignRawTransaction2 if it already knows the
// private keys.
func (c *Client) SignRawTransaction3(tx *wire.MsgTx,
	inputs []dcrjson.RawTxInput,
	privKeysWIF []string) (*wire.MsgTx, bool, error) {

	return c.SignRawTransaction3Async(tx, inputs, privKeysWIF).Receive()
}

// SignRawTransaction4Async returns an instance of a type that can be used to
// get the result of the RPC at some future time by invoking the Receive
// function on the returned instance.
//
// See SignRawTransaction4 for the blocking version and more details.
func (c *Client) SignRawTransaction4Async(tx *wire.MsgTx,
	inputs []dcrjson.RawTxInput, privKeysWIF []string,
	hashType SigHashType) FutureSignRawTransactionResult {

	txHex := ""
	if tx != nil {
		// Serialize the transaction and convert to hex string.
		buf := bytes.NewBuffer(make([]byte, 0, tx.SerializeSize()))
		if err := tx.Serialize(buf); err != nil {
			return newFutureError(err)
		}
		txHex = hex.EncodeToString(buf.Bytes())
	}

	cmd := dcrjson.NewSignRawTransactionCmd(txHex, &inputs, &privKeysWIF,
		dcrjson.String(string(hashType)))
	return c.sendCmd(cmd)
}

// SignRawTransaction4 signs inputs for the passed transaction using the
// the specified signature hash type given the list of information about extra
// input transactions and a potential list of private keys needed to perform
// the signing process.  The private keys, if specified, must be in wallet
// import format (WIF).
//
// The only input transactions that need to be specified are ones the RPC server
// does not already know.  This means the list of transaction inputs can be nil
// if the RPC server already knows them all.
//
// NOTE: Unlike the merging functionality of the input transactions, ONLY the
// specified private keys will be used, so even if the server already knows some
// of the private keys, they will NOT be used.  The list of private keys can be
// nil in which case any private keys the RPC server knows will be used.
//
// This function should only used if a non-default signature hash type is
// desired.  Otherwise, see SignRawTransaction if the RPC server already knows
// the input transactions and private keys, SignRawTransaction2 if it already
// knows the private keys, or SignRawTransaction3 if it does not know both.
func (c *Client) SignRawTransaction4(tx *wire.MsgTx,
	inputs []dcrjson.RawTxInput, privKeysWIF []string,
	hashType SigHashType) (*wire.MsgTx, bool, error) {

	return c.SignRawTransaction4Async(tx, inputs, privKeysWIF,
		hashType).Receive()
}

// SignRawSSGenTxAsync returns an instance of a type that can be used to
// get the result of the RPC at some future time by invoking the Receive
// function on the returned instance.
//
// See SignRawSSGenTx for the blocking version and more details.
func (c *Client) SignRawSSGenTxAsync(tx *wire.MsgTx) FutureSignRawTransactionResult {

	txHex := ""
	if tx != nil {
		// Serialize the transaction and convert to hex string.
		buf := bytes.NewBuffer(make([]byte, 0, tx.SerializeSize()))
		if err := tx.Serialize(buf); err != nil {
			return newFutureError(err)
		}
		txHex = hex.EncodeToString(buf.Bytes())
	}

	cmd := dcrjson.NewSignRawTransactionCmd(txHex, &[]dcrjson.RawTxInput{},
		nil, dcrjson.String("ssgen"))
	return c.sendCmd(cmd)
}

// SignRawSSGenTx signs inputs for the passed transaction using the
// the specified signature hash type given the list of information about extra
// input transactions and a potential list of private keys needed to perform
// the signing process.  The private keys, if specified, must be in wallet
// import format (WIF).
//
// The only input transactions that need to be specified are ones the RPC server
// does not already know.  This means the list of transaction inputs can be nil
// if the RPC server already knows them all.
func (c *Client) SignRawSSGenTx(tx *wire.MsgTx) (*wire.MsgTx, bool, error) {

	return c.SignRawSSGenTxAsync(tx).Receive()
}

// FutureSearchRawTransactionsResult is a future promise to deliver the result
// of the SearchRawTransactionsAsync RPC invocation (or an applicable error).
type FutureSearchRawTransactionsResult chan *response

// Receive waits for the response promised by the future and returns the
// found raw transactions.
func (r FutureSearchRawTransactionsResult) Receive() ([]*wire.MsgTx, error) {
	res, err := receiveFuture(r)
	if err != nil {
		return nil, err
	}

	// Unmarshal as an array of strings.
	var searchRawTxnsResult []string
	err = json.Unmarshal(res, &searchRawTxnsResult)
	if err != nil {
		return nil, err
	}

	// Decode and deserialize each transaction.
	msgTxns := make([]*wire.MsgTx, 0, len(searchRawTxnsResult))
	for _, hexTx := range searchRawTxnsResult {
		// Decode the serialized transaction hex to raw bytes.
		serializedTx, err := hex.DecodeString(hexTx)
		if err != nil {
			return nil, err
		}

		// Deserialize the transaction and add it to the result slice.
		var msgTx wire.MsgTx
		err = msgTx.Deserialize(bytes.NewReader(serializedTx))
		if err != nil {
			return nil, err
		}
		msgTxns = append(msgTxns, &msgTx)
	}

	return msgTxns, nil
}

// SearchRawTransactionsAsync returns an instance of a type that can be used to
// get the result of the RPC at some future time by invoking the Receive
// function on the returned instance.
//
// See SearchRawTransactions for the blocking version and more details.
func (c *Client) SearchRawTransactionsAsync(address dcrutil.Address, skip,
	count int, reverse bool,
	filterAddrs []string) FutureSearchRawTransactionsResult {

	addr := address.EncodeAddress()
	verbose := dcrjson.Int(0)
	cmd := dcrjson.NewSearchRawTransactionsCmd(addr, verbose, &skip, &count,
		nil, &reverse, &filterAddrs)
	return c.sendCmd(cmd)
}

// SearchRawTransactions returns transactions that involve the passed address.
//
// NOTE: Chain servers do not typically provide this capability unless it has
// specifically been enabled.
//
// See SearchRawTransactionsVerbose to retrieve a list of data structures with
// information about the transactions instead of the transactions themselves.
func (c *Client) SearchRawTransactions(address dcrutil.Address, skip, count int,
	reverse bool, filterAddrs []string) ([]*wire.MsgTx, error) {

	return c.SearchRawTransactionsAsync(address, skip, count, reverse,
		filterAddrs).Receive()
}

// FutureSearchRawTransactionsVerboseResult is a future promise to deliver the
// result of the SearchRawTransactionsVerboseAsync RPC invocation (or an
// applicable error).
type FutureSearchRawTransactionsVerboseResult chan *response

// Receive waits for the response promised by the future and returns the
// found raw transactions.
func (r FutureSearchRawTransactionsVerboseResult) Receive() ([]*dcrjson.SearchRawTransactionsResult, error) {
	res, err := receiveFuture(r)
	if err != nil {
		return nil, err
	}

	// Unmarshal as an array of raw transaction results.
	var result []*dcrjson.SearchRawTransactionsResult
	err = json.Unmarshal(res, &result)
	if err != nil {
		return nil, err
	}

	return result, nil
}

// SearchRawTransactionsVerboseAsync returns an instance of a type that can be
// used to get the result of the RPC at some future time by invoking the Receive
// function on the returned instance.
//
// See SearchRawTransactionsVerbose for the blocking version and more details.
func (c *Client) SearchRawTransactionsVerboseAsync(address dcrutil.Address, skip,
	count int, includePrevOut bool, reverse bool,
	filterAddrs *[]string) FutureSearchRawTransactionsVerboseResult {

	addr := address.EncodeAddress()
	verbose := dcrjson.Int(1)
	var prevOut *int
	if includePrevOut {
		prevOut = dcrjson.Int(1)
	}
	cmd := dcrjson.NewSearchRawTransactionsCmd(addr, verbose, &skip, &count,
		prevOut, &reverse, filterAddrs)
	return c.sendCmd(cmd)
}

// SearchRawTransactionsVerbose returns a list of data structures that describe
// transactions which involve the passed address.
//
// NOTE: Chain servers do not typically provide this capability unless it has
// specifically been enabled.
//
// See SearchRawTransactions to retrieve a list of raw transactions instead.
func (c *Client) SearchRawTransactionsVerbose(address dcrutil.Address, skip,
	count int, includePrevOut bool, reverse bool,
	filterAddrs []string) ([]*dcrjson.SearchRawTransactionsResult, error) {

	return c.SearchRawTransactionsVerboseAsync(address, skip, count,
		includePrevOut, reverse, &filterAddrs).Receive()
}<|MERGE_RESOLUTION|>--- conflicted
+++ resolved
@@ -1,9 +1,5 @@
-<<<<<<< HEAD
-// Copyright (c) 2014-2015 The btcsuite developers
+// Copyright (c) 2014-2016 The btcsuite developers
 // Copyright (c) 2015 The Decred developers
-=======
-// Copyright (c) 2014-2016 The btcsuite developers
->>>>>>> b89c91b9
 // Use of this source code is governed by an ISC
 // license that can be found in the LICENSE file.
 
@@ -14,17 +10,10 @@
 	"encoding/hex"
 	"encoding/json"
 
-<<<<<<< HEAD
 	"github.com/decred/dcrd/chaincfg/chainhash"
 	"github.com/decred/dcrd/dcrjson"
 	"github.com/decred/dcrd/wire"
 	"github.com/decred/dcrutil"
-=======
-	"github.com/btcsuite/btcd/btcjson"
-	"github.com/btcsuite/btcd/chaincfg/chainhash"
-	"github.com/btcsuite/btcd/wire"
-	"github.com/btcsuite/btcutil"
->>>>>>> b89c91b9
 )
 
 // SigHashType enumerates the available signature hashing types that the
@@ -122,11 +111,7 @@
 //
 // See GetRawTransactionVerbose to obtain additional information about the
 // transaction.
-<<<<<<< HEAD
 func (c *Client) GetRawTransaction(txHash *chainhash.Hash) (*dcrutil.Tx, error) {
-=======
-func (c *Client) GetRawTransaction(txHash *chainhash.Hash) (*btcutil.Tx, error) {
->>>>>>> b89c91b9
 	return c.GetRawTransactionAsync(txHash).Receive()
 }
 
@@ -172,11 +157,7 @@
 // its hash.
 //
 // See GetRawTransaction to obtain only the transaction already deserialized.
-<<<<<<< HEAD
 func (c *Client) GetRawTransactionVerbose(txHash *chainhash.Hash) (*dcrjson.TxRawResult, error) {
-=======
-func (c *Client) GetRawTransactionVerbose(txHash *chainhash.Hash) (*btcjson.TxRawResult, error) {
->>>>>>> b89c91b9
 	return c.GetRawTransactionVerboseAsync(txHash).Receive()
 }
 
