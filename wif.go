<<<<<<< HEAD
// Copyright (c) 2013, 2014 The btcsuite developers
// Copyright (c) 2015 The Decred developers
=======
// Copyright (c) 2013-2016 The btcsuite developers
>>>>>>> 22c91fa8
// Use of this source code is governed by an ISC
// license that can be found in the LICENSE file.

package dcrutil

import (
	"bytes"
	"errors"

<<<<<<< HEAD
	"github.com/decred/dcrd/chaincfg"
	"github.com/decred/dcrd/chaincfg/chainec"
	"github.com/decred/dcrd/chaincfg/chainhash"
	"github.com/decred/dcrutil/base58"
=======
	"github.com/btcsuite/btcd/btcec"
	"github.com/btcsuite/btcd/chaincfg"
	"github.com/btcsuite/btcd/chaincfg/chainhash"
	"github.com/btcsuite/btcutil/base58"
>>>>>>> 22c91fa8
)

// ErrMalformedPrivateKey describes an error where a WIF-encoded private
// key cannot be decoded due to being improperly formatted.  This may occur
// if the byte length is incorrect or an unexpected magic number was
// encountered.
var ErrMalformedPrivateKey = errors.New("malformed private key")

// WIF contains the individual components described by the Wallet Import Format
// (WIF).  A WIF string is typically used to represent a private key and its
// associated address in a way that  may be easily copied and imported into or
// exported from wallet software.  WIF strings may be decoded into this
// structure by calling DecodeWIF or created with a user-provided private key
// by calling NewWIF.
type WIF struct {
	// ecType is the type of ECDSA used.
	ecType int

	// PrivKey is the private key being imported or exported.
	PrivKey chainec.PrivateKey

	// netID is the network identifier byte used when
	// WIF encoding the private key.
	netID [2]byte
}

// NewWIF creates a new WIF structure to export an address and its private key
// as a string encoded in the Wallet Import Format.  The compress argument
// specifies whether the address intended to be imported or exported was created
// by serializing the public key compressed rather than uncompressed.
func NewWIF(privKey chainec.PrivateKey, net *chaincfg.Params, ecType int) (*WIF,
	error) {
	if net == nil {
		return nil, errors.New("no network")
	}
	return &WIF{ecType, privKey, net.PrivateKeyID}, nil
}

// IsForNet returns whether or not the decoded WIF structure is associated
// with the passed network.
func (w *WIF) IsForNet(net *chaincfg.Params) bool {
	return w.netID == net.PrivateKeyID
}

// DecodeWIF creates a new WIF structure by decoding the string encoding of
// the import format.
//
// The WIF string must be a base58-encoded string of the following byte
// sequence:
//
//  * 2 bytes to identify the network, must be 0x80 for mainnet or 0xef for testnet
//  * 1 byte for ECDSA type
//  * 32 bytes of a binary-encoded, big-endian, zero-padded private key
//  * 4 bytes of checksum, must equal the first four bytes of the double SHA256
//    of every byte before the checksum in this sequence
//
// If the base58-decoded byte sequence does not match this, DecodeWIF will
// return a non-nil error.  ErrMalformedPrivateKey is returned when the WIF
// is of an impossible length.  ErrChecksumMismatch is returned if the
// expected WIF checksum does not match the calculated checksum.
func DecodeWIF(wif string) (*WIF, error) {
	decoded := base58.Decode(wif)
	decodedLen := len(decoded)

	if decodedLen != 39 {
		return nil, ErrMalformedPrivateKey
	}

	// Checksum is first four bytes of hash of the identifier byte
	// and privKey.  Verify this matches the final 4 bytes of the decoded
	// private key.
<<<<<<< HEAD
	cksum := chainhash.HashFuncB(decoded[:decodedLen-4])
	if !bytes.Equal(cksum[:4], decoded[decodedLen-4:]) {
=======
	var tosum []byte
	if compress {
		tosum = decoded[:1+btcec.PrivKeyBytesLen+1]
	} else {
		tosum = decoded[:1+btcec.PrivKeyBytesLen]
	}
	cksum := chainhash.DoubleHashB(tosum)[:4]
	if !bytes.Equal(cksum, decoded[decodedLen-4:]) {
>>>>>>> 22c91fa8
		return nil, ErrChecksumMismatch
	}

	netID := [2]byte{decoded[0], decoded[1]}
	var privKey chainec.PrivateKey

	ecType := 0
	switch int(decoded[2]) {
	case chainec.ECTypeSecp256k1:
		privKeyBytes := decoded[3 : 3+chainec.Secp256k1.PrivKeyBytesLen()]
		privKey, _ = chainec.Secp256k1.PrivKeyFromScalar(privKeyBytes)
		ecType = chainec.ECTypeSecp256k1
	case chainec.ECTypeEdwards:
		privKeyBytes := decoded[3 : 3+32]
		privKey, _ = chainec.Edwards.PrivKeyFromScalar(privKeyBytes)
		ecType = chainec.ECTypeEdwards
	case chainec.ECTypeSecSchnorr:
		privKeyBytes := decoded[3 : 3+chainec.SecSchnorr.PrivKeyBytesLen()]
		privKey, _ = chainec.SecSchnorr.PrivKeyFromScalar(privKeyBytes)
		ecType = chainec.ECTypeSecSchnorr
	}

	return &WIF{ecType, privKey, netID}, nil
}

// String creates the Wallet Import Format string encoding of a WIF structure.
// See DecodeWIF for a detailed breakdown of the format and requirements of
// a valid WIF string.
func (w *WIF) String() string {
	// Precalculate size.  Maximum number of bytes before base58 encoding
	// is two bytes for the network, one byte for the ECDSA type, 32 bytes
	// of private key and finally four bytes of checksum.
	encodeLen := 2 + 1 + 32 + 4

	a := make([]byte, 0, encodeLen)
<<<<<<< HEAD
	a = append(a, w.netID[:]...)
	a = append(a, byte(w.ecType))
	a = append(a, w.PrivKey.Serialize()...)

	cksum := chainhash.HashFuncB(a)
	a = append(a, cksum[:4]...)
=======
	a = append(a, w.netID)
	// Pad and append bytes manually, instead of using Serialize, to
	// avoid another call to make.
	a = paddedAppend(btcec.PrivKeyBytesLen, a, w.PrivKey.D.Bytes())
	if w.CompressPubKey {
		a = append(a, compressMagic)
	}
	cksum := chainhash.DoubleHashB(a)[:4]
	a = append(a, cksum...)
>>>>>>> 22c91fa8
	return base58.Encode(a)
}

// SerializePubKey serializes the associated public key of the imported or
// exported private key in compressed format.  The serialization format
// chosen depends on the value of w.ecType.
func (w *WIF) SerializePubKey() []byte {
	pkx, pky := w.PrivKey.Public()
	var pk chainec.PublicKey

	switch w.ecType {
	case chainec.ECTypeSecp256k1:
		pk = chainec.Secp256k1.NewPublicKey(pkx, pky)
	case chainec.ECTypeEdwards:
		pk = chainec.Edwards.NewPublicKey(pkx, pky)
	case chainec.ECTypeSecSchnorr:
		pk = chainec.SecSchnorr.NewPublicKey(pkx, pky)
	}

	return pk.SerializeCompressed()
}

// DSA returns the ECDSA type for the private key.
func (w *WIF) DSA() int {
	return w.ecType
}

// paddedAppend appends the src byte slice to dst, returning the new slice.
// If the length of the source is smaller than the passed size, leading zero
// bytes are appended to the dst slice before appending src.
func paddedAppend(size uint, dst, src []byte) []byte {
	for i := 0; i < int(size)-len(src); i++ {
		dst = append(dst, 0)
	}
	return append(dst, src...)
}<|MERGE_RESOLUTION|>--- conflicted
+++ resolved
@@ -1,9 +1,5 @@
-<<<<<<< HEAD
-// Copyright (c) 2013, 2014 The btcsuite developers
-// Copyright (c) 2015 The Decred developers
-=======
 // Copyright (c) 2013-2016 The btcsuite developers
->>>>>>> 22c91fa8
+// Copyright (c) 2015-2016 The Decred developers
 // Use of this source code is governed by an ISC
 // license that can be found in the LICENSE file.
 
@@ -13,17 +9,10 @@
 	"bytes"
 	"errors"
 
-<<<<<<< HEAD
 	"github.com/decred/dcrd/chaincfg"
 	"github.com/decred/dcrd/chaincfg/chainec"
 	"github.com/decred/dcrd/chaincfg/chainhash"
 	"github.com/decred/dcrutil/base58"
-=======
-	"github.com/btcsuite/btcd/btcec"
-	"github.com/btcsuite/btcd/chaincfg"
-	"github.com/btcsuite/btcd/chaincfg/chainhash"
-	"github.com/btcsuite/btcutil/base58"
->>>>>>> 22c91fa8
 )
 
 // ErrMalformedPrivateKey describes an error where a WIF-encoded private
@@ -95,19 +84,8 @@
 	// Checksum is first four bytes of hash of the identifier byte
 	// and privKey.  Verify this matches the final 4 bytes of the decoded
 	// private key.
-<<<<<<< HEAD
-	cksum := chainhash.HashFuncB(decoded[:decodedLen-4])
+	cksum := chainhash.HashB(decoded[:decodedLen-4])
 	if !bytes.Equal(cksum[:4], decoded[decodedLen-4:]) {
-=======
-	var tosum []byte
-	if compress {
-		tosum = decoded[:1+btcec.PrivKeyBytesLen+1]
-	} else {
-		tosum = decoded[:1+btcec.PrivKeyBytesLen]
-	}
-	cksum := chainhash.DoubleHashB(tosum)[:4]
-	if !bytes.Equal(cksum, decoded[decodedLen-4:]) {
->>>>>>> 22c91fa8
 		return nil, ErrChecksumMismatch
 	}
 
@@ -143,24 +121,12 @@
 	encodeLen := 2 + 1 + 32 + 4
 
 	a := make([]byte, 0, encodeLen)
-<<<<<<< HEAD
 	a = append(a, w.netID[:]...)
 	a = append(a, byte(w.ecType))
 	a = append(a, w.PrivKey.Serialize()...)
 
-	cksum := chainhash.HashFuncB(a)
+	cksum := chainhash.HashB(a)
 	a = append(a, cksum[:4]...)
-=======
-	a = append(a, w.netID)
-	// Pad and append bytes manually, instead of using Serialize, to
-	// avoid another call to make.
-	a = paddedAppend(btcec.PrivKeyBytesLen, a, w.PrivKey.D.Bytes())
-	if w.CompressPubKey {
-		a = append(a, compressMagic)
-	}
-	cksum := chainhash.DoubleHashB(a)[:4]
-	a = append(a, cksum...)
->>>>>>> 22c91fa8
 	return base58.Encode(a)
 }
 
