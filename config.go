// Copyright (c) 2013-2016 The btcsuite developers
// Copyright (c) 2015-2016 The Decred developers
// Use of this source code is governed by an ISC
// license that can be found in the LICENSE file.

package main

import (
	"bufio"
	"crypto/rand"
	"encoding/base64"
	"errors"
	"fmt"
	"io"
	"net"
	"os"
	"path/filepath"
	"runtime"
	"sort"
	"strconv"
	"strings"
	"time"

	flags "github.com/btcsuite/go-flags"
	"github.com/btcsuite/go-socks/socks"
	"github.com/decred/dcrd/database"
	_ "github.com/decred/dcrd/database/ffldb"
	"github.com/decred/dcrd/wire"
	"github.com/decred/dcrutil"
)

const (
	defaultConfigFilename        = "dcrd.conf"
	defaultDataDirname           = "data"
	defaultLogLevel              = "info"
	defaultLogDirname            = "logs"
	defaultLogFilename           = "dcrd.log"
	defaultMaxPeers              = 125
	defaultBanDuration           = time.Hour * 24
	defaultBanThreshold          = 100
	defaultMaxRPCClients         = 10
	defaultMaxRPCWebsockets      = 25
	defaultVerifyEnabled         = false
	defaultDbType                = "ffldb"
	defaultFreeTxRelayLimit      = 15.0
	defaultBlockMinSize          = 0
	defaultBlockMaxSize          = 375000
	blockMaxSizeMin              = 1000
	blockMaxSizeMax              = wire.MaxBlockPayload - 1000
	defaultBlockPrioritySize     = 20000
	defaultAddrIndex             = false
	defaultGenerate              = false
	defaultNonAggressive         = false
	defaultNoMiningStateSync     = false
	defaultAllowOldVotes         = false
	defaultMaxOrphanTransactions = 1000
	defaultMaxOrphanTxSize       = 5000
<<<<<<< HEAD
	defaultSigCacheMaxSize       = 50000
	sampleConfigFilename         = "sample-dcrd.conf"
=======
	defaultSigCacheMaxSize       = 100000
>>>>>>> 3b39edca
	defaultTxIndex               = false
	defaultNoExistsAddrIndex     = false
)

var (
	dcrdHomeDir        = dcrutil.AppDataDir("dcrd", false)
	defaultConfigFile  = filepath.Join(dcrdHomeDir, defaultConfigFilename)
	defaultDataDir     = filepath.Join(dcrdHomeDir, defaultDataDirname)
	knownDbTypes       = database.SupportedDrivers()
	defaultRPCKeyFile  = filepath.Join(dcrdHomeDir, "rpc.key")
	defaultRPCCertFile = filepath.Join(dcrdHomeDir, "rpc.cert")
	defaultLogDir      = filepath.Join(dcrdHomeDir, defaultLogDirname)
)

// runServiceCommand is only set to a real function on Windows.  It is used
// to parse and execute service commands specified via the -s flag.
var runServiceCommand func(string) error

// minUint32 is a helper function to return the minimum of two uint32s.
// This avoids a math import and the need to cast to floats.
func minUint32(a, b uint32) uint32 {
	if a < b {
		return a
	}
	return b
}

// config defines the configuration options for dcrd.
//
// See loadConfig for details on the configuration load process.
type config struct {
	DcrdHomeDir         string        `short:"A" long:"appdata" description:"Path to dcrd home directory"`
	ShowVersion         bool          `short:"V" long:"version" description:"Display version information and exit"`
	ConfigFile          string        `short:"C" long:"configfile" description:"Path to configuration file"`
	DataDir             string        `short:"b" long:"datadir" description:"Directory to store data"`
	LogDir              string        `long:"logdir" description:"Directory to log output."`
	AddPeers            []string      `short:"a" long:"addpeer" description:"Add a peer to connect with at startup"`
	ConnectPeers        []string      `long:"connect" description:"Connect only to the specified peers at startup"`
	DisableListen       bool          `long:"nolisten" description:"Disable listening for incoming connections -- NOTE: Listening is automatically disabled if the --connect or --proxy options are used without also specifying listen interfaces via --listen"`
	Listeners           []string      `long:"listen" description:"Add an interface/port to listen for connections (default all interfaces port: 9108, testnet: 19108)"`
	MaxPeers            int           `long:"maxpeers" description:"Max number of inbound and outbound peers"`
	DisableBanning      bool          `long:"nobanning" description:"Disable banning of misbehaving peers"`
	BanDuration         time.Duration `long:"banduration" description:"How long to ban misbehaving peers.  Valid time units are {s, m, h}.  Minimum 1 second"`
	BanThreshold        uint32        `long:"banthreshold" description:"Maximum allowed ban score before disconnecting and banning misbehaving peers."`
	RPCUser             string        `short:"u" long:"rpcuser" description:"Username for RPC connections"`
	RPCPass             string        `short:"P" long:"rpcpass" default-mask:"-" description:"Password for RPC connections"`
	RPCLimitUser        string        `long:"rpclimituser" description:"Username for limited RPC connections"`
	RPCLimitPass        string        `long:"rpclimitpass" default-mask:"-" description:"Password for limited RPC connections"`
	RPCListeners        []string      `long:"rpclisten" description:"Add an interface/port to listen for RPC connections (default port: 9109, testnet: 19109)"`
	RPCCert             string        `long:"rpccert" description:"File containing the certificate file"`
	RPCKey              string        `long:"rpckey" description:"File containing the certificate key"`
	RPCMaxClients       int           `long:"rpcmaxclients" description:"Max number of RPC clients for standard connections"`
	RPCMaxWebsockets    int           `long:"rpcmaxwebsockets" description:"Max number of RPC websocket connections"`
	DisableRPC          bool          `long:"norpc" description:"Disable built-in RPC server -- NOTE: The RPC server is disabled by default if no rpcuser/rpcpass or rpclimituser/rpclimitpass is specified"`
	DisableTLS          bool          `long:"notls" description:"Disable TLS for the RPC server -- NOTE: This is only allowed if the RPC server is bound to localhost"`
	DisableDNSSeed      bool          `long:"nodnsseed" description:"Disable DNS seeding for peers"`
	ExternalIPs         []string      `long:"externalip" description:"Add an ip to the list of local addresses we claim to listen on to peers"`
	Proxy               string        `long:"proxy" description:"Connect via SOCKS5 proxy (eg. 127.0.0.1:9050)"`
	ProxyUser           string        `long:"proxyuser" description:"Username for proxy server"`
	ProxyPass           string        `long:"proxypass" default-mask:"-" description:"Password for proxy server"`
	OnionProxy          string        `long:"onion" description:"Connect to tor hidden services via SOCKS5 proxy (eg. 127.0.0.1:9050)"`
	OnionProxyUser      string        `long:"onionuser" description:"Username for onion proxy server"`
	OnionProxyPass      string        `long:"onionpass" default-mask:"-" description:"Password for onion proxy server"`
	NoOnion             bool          `long:"noonion" description:"Disable connecting to tor hidden services"`
	TorIsolation        bool          `long:"torisolation" description:"Enable Tor stream isolation by randomizing user credentials for each connection."`
	TestNet             bool          `long:"testnet" description:"Use the test network"`
	SimNet              bool          `long:"simnet" description:"Use the simulation test network"`
	DisableCheckpoints  bool          `long:"nocheckpoints" description:"Disable built-in checkpoints.  Don't do this unless you know what you're doing."`
	DbType              string        `long:"dbtype" description:"Database backend to use for the Block Chain"`
	Profile             string        `long:"profile" description:"Enable HTTP profiling on given port -- NOTE port must be between 1024 and 65536"`
	CPUProfile          string        `long:"cpuprofile" description:"Write CPU profile to the specified file"`
	MemProfile          string        `long:"memprofile" description:"Write mem profile to the specified file"`
	DumpBlockchain      string        `long:"dumpblockchain" description:"Write blockchain as a gob-encoded map to the specified file"`
	MiningTimeOffset    int           `long:"miningtimeoffset" description:"Offset the mining timestamp of a block by this many seconds (positive values are in the past)"`
	DebugLevel          string        `short:"d" long:"debuglevel" description:"Logging level for all subsystems {trace, debug, info, warn, error, critical} -- You may also specify <subsystem>=<level>,<subsystem2>=<level>,... to set the log level for individual subsystems -- Use show to list available subsystems"`
	Upnp                bool          `long:"upnp" description:"Use UPnP to map our listening port outside of NAT"`
	MinRelayTxFee       float64       `long:"minrelaytxfee" description:"The minimum transaction fee in DCR/kB to be considered a non-zero fee."`
	FreeTxRelayLimit    float64       `long:"limitfreerelay" description:"Limit relay of transactions with no transaction fee to the given amount in thousands of bytes per minute"`
	NoRelayPriority     bool          `long:"norelaypriority" description:"Do not require free or low-fee transactions to have high priority for relaying"`
	MaxOrphanTxs        int           `long:"maxorphantx" description:"Max number of orphan transactions to keep in memory"`
	Generate            bool          `long:"generate" description:"Generate (mine) coins using the CPU"`
	MiningAddrs         []string      `long:"miningaddr" description:"Add the specified payment address to the list of addresses to use for generated blocks -- At least one address is required if the generate option is set"`
	BlockMinSize        uint32        `long:"blockminsize" description:"Mininum block size in bytes to be used when creating a block"`
	BlockMaxSize        uint32        `long:"blockmaxsize" description:"Maximum block size in bytes to be used when creating a block"`
	BlockPrioritySize   uint32        `long:"blockprioritysize" description:"Size in bytes for high-priority/low-fee transactions when creating a block"`
	GetWorkKeys         []string      `long:"getworkkey" description:"DEPRECATED -- Use the --miningaddr option instead"`
	NoPeerBloomFilters  bool          `long:"nopeerbloomfilters" description:"Disable bloom filtering support"`
	SigCacheMaxSize     uint          `long:"sigcachemaxsize" description:"The maximum number of entries in the signature verification cache"`
	NonAggressive       bool          `long:"nonaggressive" description:"Disable mining off of the parent block of the blockchain if there aren't enough voters"`
	NoMiningStateSync   bool          `long:"nominingstatesync" description:"Disable synchronizing the mining state with other nodes"`
	AllowOldVotes       bool          `long:"allowoldvotes" description:"Enable the addition of very old votes to the mempool"`
	BlocksOnly          bool          `long:"blocksonly" description:"Do not accept transactions from remote peers."`
	TxIndex             bool          `long:"txindex" description:"Maintain a full hash-based transaction index which makes all transactions available via the getrawtransaction RPC"`
	DropTxIndex         bool          `long:"droptxindex" description:"Deletes the hash-based transaction index from the database on start up and then exits."`
	AddrIndex           bool          `long:"addrindex" description:"Maintain a full address-based transaction index which makes the searchrawtransactions RPC available"`
	DropAddrIndex       bool          `long:"dropaddrindex" description:"Deletes the address-based transaction index from the database on start up and then exits."`
	NoExistsAddrIndex   bool          `long:"noexistsaddrindex" description:"Disable the exists address index, which tracks whether or not an address has even been used."`
	DropExistsAddrIndex bool          `long:"dropexistsaddrindex" description:"Deletes the exists address index from the database on start up and then exits."`
	PipeRx              uint          `long:"piperx" description:"File descriptor of read end pipe to enable parent -> child process communication"`
	PipeTx              uint          `long:"pipetx" description:"File descriptor of write end pipe to enable parent <- child process communication"`
	LifetimeEvents      bool          `long:"lifetimeevents" description:"Send lifetime notifications over the TX pipe"`
	onionlookup         func(string) ([]net.IP, error)
	lookup              func(string) ([]net.IP, error)
	oniondial           func(string, string) (net.Conn, error)
	dial                func(string, string) (net.Conn, error)
	miningAddrs         []dcrutil.Address
	minRelayTxFee       dcrutil.Amount
}

// serviceOptions defines the configuration options for the daemon as a service on
// Windows.
type serviceOptions struct {
	ServiceCommand string `short:"s" long:"service" description:"Service command {install, remove, start, stop}"`
}

// cleanAndExpandPath expands environment variables and leading ~ in the
// passed path, cleans the result, and returns it.
func cleanAndExpandPath(path string) string {
	// Expand initial ~ to OS specific home directory.
	if strings.HasPrefix(path, "~") {
		homeDir := filepath.Dir(dcrdHomeDir)
		path = strings.Replace(path, "~", homeDir, 1)
	}

	// NOTE: The os.ExpandEnv doesn't work with Windows-style %VARIABLE%,
	// but they variables can still be expanded via POSIX-style $VARIABLE.
	return filepath.Clean(os.ExpandEnv(path))
}

// validLogLevel returns whether or not logLevel is a valid debug log level.
func validLogLevel(logLevel string) bool {
	switch logLevel {
	case "trace":
		fallthrough
	case "debug":
		fallthrough
	case "info":
		fallthrough
	case "warn":
		fallthrough
	case "error":
		fallthrough
	case "critical":
		return true
	}
	return false
}

// supportedSubsystems returns a sorted slice of the supported subsystems for
// logging purposes.
func supportedSubsystems() []string {
	// Convert the subsystemLoggers map keys to a slice.
	subsystems := make([]string, 0, len(subsystemLoggers))
	for subsysID := range subsystemLoggers {
		subsystems = append(subsystems, subsysID)
	}

	// Sort the subsystems for stable display.
	sort.Strings(subsystems)
	return subsystems
}

// parseAndSetDebugLevels attempts to parse the specified debug level and set
// the levels accordingly.  An appropriate error is returned if anything is
// invalid.
func parseAndSetDebugLevels(debugLevel string) error {
	// When the specified string doesn't have any delimters, treat it as
	// the log level for all subsystems.
	if !strings.Contains(debugLevel, ",") && !strings.Contains(debugLevel, "=") {
		// Validate debug log level.
		if !validLogLevel(debugLevel) {
			str := "The specified debug level [%v] is invalid"
			return fmt.Errorf(str, debugLevel)
		}

		// Change the logging level for all subsystems.
		setLogLevels(debugLevel)

		return nil
	}

	// Split the specified string into subsystem/level pairs while detecting
	// issues and update the log levels accordingly.
	for _, logLevelPair := range strings.Split(debugLevel, ",") {
		if !strings.Contains(logLevelPair, "=") {
			str := "The specified debug level contains an invalid " +
				"subsystem/level pair [%v]"
			return fmt.Errorf(str, logLevelPair)
		}

		// Extract the specified subsystem and log level.
		fields := strings.Split(logLevelPair, "=")
		subsysID, logLevel := fields[0], fields[1]

		// Validate subsystem.
		if _, exists := subsystemLoggers[subsysID]; !exists {
			str := "The specified subsystem [%v] is invalid -- " +
				"supported subsytems %v"
			return fmt.Errorf(str, subsysID, supportedSubsystems())
		}

		// Validate log level.
		if !validLogLevel(logLevel) {
			str := "The specified debug level [%v] is invalid"
			return fmt.Errorf(str, logLevel)
		}

		setLogLevel(subsysID, logLevel)
	}

	return nil
}

// validDbType returns whether or not dbType is a supported database type.
func validDbType(dbType string) bool {
	for _, knownType := range knownDbTypes {
		if dbType == knownType {
			return true
		}
	}

	return false
}

// removeDuplicateAddresses returns a new slice with all duplicate entries in
// addrs removed.
func removeDuplicateAddresses(addrs []string) []string {
	result := make([]string, 0, len(addrs))
	seen := map[string]struct{}{}
	for _, val := range addrs {
		if _, ok := seen[val]; !ok {
			result = append(result, val)
			seen[val] = struct{}{}
		}
	}
	return result
}

// normalizeAddress returns addr with the passed default port appended if
// there is not already a port specified.
func normalizeAddress(addr, defaultPort string) string {
	_, _, err := net.SplitHostPort(addr)
	if err != nil {
		return net.JoinHostPort(addr, defaultPort)
	}
	return addr
}

// normalizeAddresses returns a new slice with all the passed peer addresses
// normalized with the given default port, and all duplicates removed.
func normalizeAddresses(addrs []string, defaultPort string) []string {
	for i, addr := range addrs {
		addrs[i] = normalizeAddress(addr, defaultPort)
	}

	return removeDuplicateAddresses(addrs)
}

// filesExists reports whether the named file or directory exists.
func fileExists(name string) bool {
	if _, err := os.Stat(name); err != nil {
		if os.IsNotExist(err) {
			return false
		}
	}
	return true
}

// newConfigParser returns a new command line flags parser.
func newConfigParser(cfg *config, so *serviceOptions, options flags.Options) *flags.Parser {
	parser := flags.NewParser(cfg, options)
	if runtime.GOOS == "windows" {
		parser.AddGroup("Service Options", "Service Options", so)
	}
	return parser
}

// loadConfig initializes and parses the config using a config file and command
// line options.
//
// The configuration proceeds as follows:
// 	1) Start with a default config with sane settings
// 	2) Pre-parse the command line to check for an alternative config file
// 	3) Load configuration file overwriting defaults with any specified options
// 	4) Parse CLI options and overwrite/add any specified options
//
// The above results in daemon functioning properly without any config settings
// while still allowing the user to override settings with config files and
// command line options.  Command line options always take precedence.
func loadConfig() (*config, []string, error) {
	// Default config.
	cfg := config{
		DcrdHomeDir:       dcrdHomeDir,
		ConfigFile:        defaultConfigFile,
		DebugLevel:        defaultLogLevel,
		MaxPeers:          defaultMaxPeers,
		BanDuration:       defaultBanDuration,
		BanThreshold:      defaultBanThreshold,
		RPCMaxClients:     defaultMaxRPCClients,
		RPCMaxWebsockets:  defaultMaxRPCWebsockets,
		DataDir:           defaultDataDir,
		LogDir:            defaultLogDir,
		DbType:            defaultDbType,
		RPCKey:            defaultRPCKeyFile,
		RPCCert:           defaultRPCCertFile,
		MinRelayTxFee:     defaultMinRelayTxFee.ToCoin(),
		FreeTxRelayLimit:  defaultFreeTxRelayLimit,
		BlockMinSize:      defaultBlockMinSize,
		BlockMaxSize:      defaultBlockMaxSize,
		BlockPrioritySize: defaultBlockPrioritySize,
		MaxOrphanTxs:      defaultMaxOrphanTransactions,
		SigCacheMaxSize:   defaultSigCacheMaxSize,
		Generate:          defaultGenerate,
		NoMiningStateSync: defaultNoMiningStateSync,
		TxIndex:           defaultTxIndex,
		AddrIndex:         defaultAddrIndex,
		AllowOldVotes:     defaultAllowOldVotes,
		NoExistsAddrIndex: defaultNoExistsAddrIndex,
	}

	// Service options which are only added on Windows.
	serviceOpts := serviceOptions{}

	// Pre-parse the command line options to see if an alternative config
	// file or the version flag was specified.  Any errors aside from the
	// help message error can be ignored here since they will be caught by
	// the final parse below.
	preCfg := cfg
	preParser := newConfigParser(&preCfg, &serviceOpts, flags.HelpFlag)
	_, err := preParser.Parse()
	if err != nil {
		if e, ok := err.(*flags.Error); ok && e.Type == flags.ErrHelp {
			fmt.Fprintln(os.Stderr, err)
		} else {
			fmt.Printf("Could not load configuration: %v\n", err.Error())
		}
		return nil, nil, err
	}

	// Show the version and exit if the version flag was specified.
	appName := filepath.Base(os.Args[0])
	appName = strings.TrimSuffix(appName, filepath.Ext(appName))
	usageMessage := fmt.Sprintf("Use %s -h to show usage", appName)
	if preCfg.ShowVersion {
		fmt.Println(appName, "version", version())
		os.Exit(0)
	}

	// Perform service command and exit if specified.  Invalid service
	// commands show an appropriate error.  Only runs on Windows since
	// the runServiceCommand function will be nil when not on Windows.
	if serviceOpts.ServiceCommand != "" && runServiceCommand != nil {
		err := runServiceCommand(serviceOpts.ServiceCommand)
		if err != nil {
			fmt.Fprintln(os.Stderr, err)
		}
		os.Exit(0)
	}

	// Update the home directory for dcrd if specified. Since the home
	// directory is updated, other variables need to be updated to
	// reflect the new changes.
	if len(preCfg.DcrdHomeDir) > 0 {
		cfg.DcrdHomeDir, _ = filepath.Abs(preCfg.DcrdHomeDir)
		cfg.ConfigFile = filepath.Join(cfg.DcrdHomeDir, defaultConfigFilename)
		cfg.DataDir = filepath.Join(cfg.DcrdHomeDir, defaultDataDirname)
		cfg.RPCKey = filepath.Join(cfg.DcrdHomeDir, "rpc.key")
		cfg.RPCCert = filepath.Join(cfg.DcrdHomeDir, "rpc.cert")
		cfg.LogDir = filepath.Join(cfg.DcrdHomeDir, defaultLogDirname)
	}

	// Load additional config from file.
	parser := newConfigParser(&cfg, &serviceOpts, flags.Default)
	if !(preCfg.SimNet) || preCfg.ConfigFile !=
		defaultConfigFile {

		if _, err := os.Stat(preCfg.ConfigFile); os.IsNotExist(err) {
			err := createDefaultConfigFile()
			if err != nil {
				dcrdLog.Warnf("Error creating a default config file: %v", err)
			}
		}

		err := flags.NewIniParser(parser).ParseFile(preCfg.ConfigFile)
		if err != nil {
			_, ok := err.(*os.PathError)
			if !ok || preCfg.ConfigFile != defaultConfigFile {
				fmt.Fprintf(os.Stderr, "Error parsing config file: %v\n",
					err)
				fmt.Fprintln(os.Stderr, usageMessage)
				return nil, nil, err
			}
		}
	}

	// Parse command line options again to ensure they take precedence.
	remainingArgs, err := parser.Parse()
	if err != nil {
		if e, ok := err.(*flags.Error); !ok || e.Type != flags.ErrHelp {
			fmt.Fprintln(os.Stderr, usageMessage)
		}
		return nil, nil, err
	}

	// Create the home directory if it doesn't already exist.
	funcName := "loadConfig"
	err = os.MkdirAll(dcrdHomeDir, 0700)
	if err != nil {
		// Show a nicer error message if it's because a symlink is
		// linked to a directory that does not exist (probably because
		// it's not mounted).
		if e, ok := err.(*os.PathError); ok && os.IsExist(err) {
			if link, lerr := os.Readlink(e.Path); lerr == nil {
				str := "is symlink %s -> %s mounted?"
				err = fmt.Errorf(str, e.Path, link)
			}
		}

		str := "%s: Failed to create home directory: %v"
		err := fmt.Errorf(str, funcName, err)
		fmt.Fprintln(os.Stderr, err)
		return nil, nil, err
	}

	// Multiple networks can't be selected simultaneously.
	numNets := 0

	// Count number of network flags passed; assign active network params
	// while we're at it
	if cfg.TestNet {
		numNets++
		activeNetParams = &testNetParams
	}
	if cfg.SimNet {
		numNets++
		// Also disable dns seeding on the simulation test network.
		activeNetParams = &simNetParams
		cfg.DisableDNSSeed = true
	}
	if numNets > 1 {
		str := "%s: The testnet and simnet params can't be " +
			"used together -- choose one of the three"
		err := fmt.Errorf(str, funcName)
		fmt.Fprintln(os.Stderr, err)
		fmt.Fprintln(os.Stderr, usageMessage)
		return nil, nil, err
	}

	// Append the network type to the data directory so it is "namespaced"
	// per network.  In addition to the block database, there are other
	// pieces of data that are saved to disk such as address manager state.
	// All data is specific to a network, so namespacing the data directory
	// means each individual piece of serialized data does not have to
	// worry about changing names per network and such.
	cfg.DataDir = cleanAndExpandPath(cfg.DataDir)
	cfg.DataDir = filepath.Join(cfg.DataDir, netName(activeNetParams))

	// Append the network type to the log directory so it is "namespaced"
	// per network in the same fashion as the data directory.
	cfg.LogDir = cleanAndExpandPath(cfg.LogDir)
	cfg.LogDir = filepath.Join(cfg.LogDir, netName(activeNetParams))

	// Special show command to list supported subsystems and exit.
	if cfg.DebugLevel == "show" {
		fmt.Println("Supported subsystems", supportedSubsystems())
		os.Exit(0)
	}

	// Initialize logging at the default logging level.
	initSeelogLogger(filepath.Join(cfg.LogDir, defaultLogFilename))
	setLogLevels(defaultLogLevel)

	// Parse, validate, and set debug log level(s).
	if err := parseAndSetDebugLevels(cfg.DebugLevel); err != nil {
		err := fmt.Errorf("%s: %v", funcName, err.Error())
		fmt.Fprintln(os.Stderr, err)
		fmt.Fprintln(os.Stderr, usageMessage)
		return nil, nil, err
	}

	// Validate database type.
	if !validDbType(cfg.DbType) {
		str := "%s: The specified database type [%v] is invalid -- " +
			"supported types %v"
		err := fmt.Errorf(str, funcName, cfg.DbType, knownDbTypes)
		fmt.Fprintln(os.Stderr, err)
		fmt.Fprintln(os.Stderr, usageMessage)
		return nil, nil, err
	}

	// Validate profile port number
	if cfg.Profile != "" {
		profilePort, err := strconv.Atoi(cfg.Profile)
		if err != nil || profilePort < 1024 || profilePort > 65535 {
			str := "%s: The profile port must be between 1024 and 65535"
			err := fmt.Errorf(str, funcName)
			fmt.Fprintln(os.Stderr, err)
			fmt.Fprintln(os.Stderr, usageMessage)
			return nil, nil, err
		}
	}

	// Don't allow ban durations that are too short.
	if cfg.BanDuration < time.Duration(time.Second) {
		str := "%s: The banduration option may not be less than 1s -- parsed [%v]"
		err := fmt.Errorf(str, funcName, cfg.BanDuration)
		fmt.Fprintln(os.Stderr, err)
		fmt.Fprintln(os.Stderr, usageMessage)
		return nil, nil, err
	}

	// --addPeer and --connect do not mix.
	if len(cfg.AddPeers) > 0 && len(cfg.ConnectPeers) > 0 {
		str := "%s: the --addpeer and --connect options can not be " +
			"mixed"
		err := fmt.Errorf(str, funcName)
		fmt.Fprintln(os.Stderr, err)
		fmt.Fprintln(os.Stderr, usageMessage)
		return nil, nil, err
	}

	// --proxy or --connect without --listen disables listening.
	if (cfg.Proxy != "" || len(cfg.ConnectPeers) > 0) &&
		len(cfg.Listeners) == 0 {
		cfg.DisableListen = true
	}

	// Connect means no DNS seeding.
	if len(cfg.ConnectPeers) > 0 {
		cfg.DisableDNSSeed = true
	}

	// Add the default listener if none were specified. The default
	// listener is all addresses on the listen port for the network
	// we are to connect to.
	if len(cfg.Listeners) == 0 {
		cfg.Listeners = []string{
			net.JoinHostPort("", activeNetParams.DefaultPort),
		}
	}

	// Check to make sure limited and admin users don't have the same username
	if cfg.RPCUser == cfg.RPCLimitUser && cfg.RPCUser != "" {
		str := "%s: --rpcuser and --rpclimituser must not specify the " +
			"same username"
		err := fmt.Errorf(str, funcName)
		fmt.Fprintln(os.Stderr, err)
		fmt.Fprintln(os.Stderr, usageMessage)
		return nil, nil, err
	}

	// Check to make sure limited and admin users don't have the same password
	if cfg.RPCPass == cfg.RPCLimitPass && cfg.RPCPass != "" {
		str := "%s: --rpcpass and --rpclimitpass must not specify the " +
			"same password"
		err := fmt.Errorf(str, funcName)
		fmt.Fprintln(os.Stderr, err)
		fmt.Fprintln(os.Stderr, usageMessage)
		return nil, nil, err
	}

	// The RPC server is disabled if no username or password is provided.
	if (cfg.RPCUser == "" || cfg.RPCPass == "") &&
		(cfg.RPCLimitUser == "" || cfg.RPCLimitPass == "") {
		cfg.DisableRPC = true
	}

	// Default RPC to listen on localhost only.
	if !cfg.DisableRPC && len(cfg.RPCListeners) == 0 {
		addrs, err := net.LookupHost("localhost")
		if err != nil {
			return nil, nil, err
		}
		cfg.RPCListeners = make([]string, 0, len(addrs))
		for _, addr := range addrs {
			addr = net.JoinHostPort(addr, activeNetParams.rpcPort)
			cfg.RPCListeners = append(cfg.RPCListeners, addr)
		}
	}

	// Validate the the minrelaytxfee.
	cfg.minRelayTxFee, err = dcrutil.NewAmount(cfg.MinRelayTxFee)
	if err != nil {
		str := "%s: invalid minrelaytxfee: %v"
		err := fmt.Errorf(str, funcName, err)
		fmt.Fprintln(os.Stderr, err)
		fmt.Fprintln(os.Stderr, usageMessage)
		return nil, nil, err
	}

	// Limit the max block size to a sane value.
	if cfg.BlockMaxSize < blockMaxSizeMin || cfg.BlockMaxSize >
		blockMaxSizeMax {

		str := "%s: The blockmaxsize option must be in between %d " +
			"and %d -- parsed [%d]"
		err := fmt.Errorf(str, funcName, blockMaxSizeMin,
			blockMaxSizeMax, cfg.BlockMaxSize)
		fmt.Fprintln(os.Stderr, err)
		fmt.Fprintln(os.Stderr, usageMessage)
		return nil, nil, err
	}

	// Limit the max orphan count to a sane vlue.
	if cfg.MaxOrphanTxs < 0 {
		str := "%s: The maxorphantx option may not be less than 0 " +
			"-- parsed [%d]"
		err := fmt.Errorf(str, funcName, cfg.MaxOrphanTxs)
		fmt.Fprintln(os.Stderr, err)
		fmt.Fprintln(os.Stderr, usageMessage)
		return nil, nil, err
	}

	// Limit the block priority and minimum block sizes to max block size.
	cfg.BlockPrioritySize = minUint32(cfg.BlockPrioritySize, cfg.BlockMaxSize)
	cfg.BlockMinSize = minUint32(cfg.BlockMinSize, cfg.BlockMaxSize)

	// --txindex and --droptxindex do not mix.
	if cfg.TxIndex && cfg.DropTxIndex {
		err := fmt.Errorf("%s: the --txindex and --droptxindex "+
			"options may  not be activated at the same time",
			funcName)
		fmt.Fprintln(os.Stderr, err)
		fmt.Fprintln(os.Stderr, usageMessage)
		return nil, nil, err
	}

	// --addrindex and --dropaddrindex do not mix.
	if cfg.AddrIndex && cfg.DropAddrIndex {
		err := fmt.Errorf("%s: the --addrindex and --dropaddrindex "+
			"options may not be activated at the same time",
			funcName)
		fmt.Fprintln(os.Stderr, err)
		fmt.Fprintln(os.Stderr, usageMessage)
		return nil, nil, err
	}

	// --addrindex and --droptxindex do not mix.
	if cfg.AddrIndex && cfg.DropTxIndex {
		err := fmt.Errorf("%s: the --addrindex and --droptxindex "+
			"options may not be activated at the same time "+
			"because the address index relies on the transaction "+
			"index",
			funcName)
		fmt.Fprintln(os.Stderr, err)
		fmt.Fprintln(os.Stderr, usageMessage)
		return nil, nil, err
	}

	// !--noexistsaddrindex and --dropexistsaddrindex do not mix.
	if !cfg.NoExistsAddrIndex && cfg.DropExistsAddrIndex {
		err := fmt.Errorf("dropexistsaddrindex cannot be activated when " +
			"existsaddressindex is on (try setting --noexistsaddrindex)")
		fmt.Fprintln(os.Stderr, err)
		fmt.Fprintln(os.Stderr, usageMessage)
		return nil, nil, err
	}

	// Check getwork keys are valid and saved parsed versions.
	cfg.miningAddrs = make([]dcrutil.Address, 0, len(cfg.GetWorkKeys)+
		len(cfg.MiningAddrs))
	for _, strAddr := range cfg.GetWorkKeys {
		addr, err := dcrutil.DecodeAddress(strAddr,
			activeNetParams.Params)
		if err != nil {
			str := "%s: getworkkey '%s' failed to decode: %v"
			err := fmt.Errorf(str, funcName, strAddr, err)
			fmt.Fprintln(os.Stderr, err)
			fmt.Fprintln(os.Stderr, usageMessage)
			return nil, nil, err
		}
		if !addr.IsForNet(activeNetParams.Params) {
			str := "%s: getworkkey '%s' is on the wrong network"
			err := fmt.Errorf(str, funcName, strAddr)
			fmt.Fprintln(os.Stderr, err)
			fmt.Fprintln(os.Stderr, usageMessage)
			return nil, nil, err
		}
		cfg.miningAddrs = append(cfg.miningAddrs, addr)
	}

	// Check mining addresses are valid and saved parsed versions.
	for _, strAddr := range cfg.MiningAddrs {
		addr, err := dcrutil.DecodeAddress(strAddr, activeNetParams.Params)
		if err != nil {
			str := "%s: mining address '%s' failed to decode: %v"
			err := fmt.Errorf(str, funcName, strAddr, err)
			fmt.Fprintln(os.Stderr, err)
			fmt.Fprintln(os.Stderr, usageMessage)
			return nil, nil, err
		}
		if !addr.IsForNet(activeNetParams.Params) {
			str := "%s: mining address '%s' is on the wrong network"
			err := fmt.Errorf(str, funcName, strAddr)
			fmt.Fprintln(os.Stderr, err)
			fmt.Fprintln(os.Stderr, usageMessage)
			return nil, nil, err
		}
		cfg.miningAddrs = append(cfg.miningAddrs, addr)
	}

	// Ensure there is at least one mining address when the generate flag is
	// set.
	if cfg.Generate && len(cfg.MiningAddrs) == 0 {
		str := "%s: the generate flag is set, but there are no mining " +
			"addresses specified "
		err := fmt.Errorf(str, funcName)
		fmt.Fprintln(os.Stderr, err)
		fmt.Fprintln(os.Stderr, usageMessage)
		return nil, nil, err
	}

	// Add default port to all listener addresses if needed and remove
	// duplicate addresses.
	cfg.Listeners = normalizeAddresses(cfg.Listeners,
		activeNetParams.DefaultPort)

	// Add default port to all rpc listener addresses if needed and remove
	// duplicate addresses.
	cfg.RPCListeners = normalizeAddresses(cfg.RPCListeners,
		activeNetParams.rpcPort)

	// Only allow TLS to be disabled if the RPC is bound to localhost
	// addresses.
	if !cfg.DisableRPC && cfg.DisableTLS {
		allowedTLSListeners := map[string]struct{}{
			"localhost": {},
			"127.0.0.1": {},
			"::1":       {},
		}
		for _, addr := range cfg.RPCListeners {
			host, _, err := net.SplitHostPort(addr)
			if err != nil {
				str := "%s: RPC listen interface '%s' is " +
					"invalid: %v"
				err := fmt.Errorf(str, funcName, addr, err)
				fmt.Fprintln(os.Stderr, err)
				fmt.Fprintln(os.Stderr, usageMessage)
				return nil, nil, err
			}
			if _, ok := allowedTLSListeners[host]; !ok {
				str := "%s: the --notls option may not be used " +
					"when binding RPC to non localhost " +
					"addresses: %s"
				err := fmt.Errorf(str, funcName, addr)
				fmt.Fprintln(os.Stderr, err)
				fmt.Fprintln(os.Stderr, usageMessage)
				return nil, nil, err
			}
		}
	}

	// Add default port to all added peer addresses if needed and remove
	// duplicate addresses.
	cfg.AddPeers = normalizeAddresses(cfg.AddPeers,
		activeNetParams.DefaultPort)
	cfg.ConnectPeers = normalizeAddresses(cfg.ConnectPeers,
		activeNetParams.DefaultPort)

	// Tor stream isolation requires either proxy or onion proxy to be set.
	if cfg.TorIsolation && cfg.Proxy == "" && cfg.OnionProxy == "" {
		str := "%s: Tor stream isolation requires either proxy or " +
			"onionproxy to be set"
		err := fmt.Errorf(str, funcName)
		fmt.Fprintln(os.Stderr, err)
		fmt.Fprintln(os.Stderr, usageMessage)
		return nil, nil, err
	}

	// Setup dial and DNS resolution (lookup) functions depending on the
	// specified options.  The default is to use the standard net.Dial
	// function as well as the system DNS resolver.  When a proxy is
	// specified, the dial function is set to the proxy specific dial
	// function and the lookup is set to use tor (unless --noonion is
	// specified in which case the system DNS resolver is used).
	cfg.dial = net.Dial
	cfg.lookup = net.LookupIP
	if cfg.Proxy != "" {
		_, _, err := net.SplitHostPort(cfg.Proxy)
		if err != nil {
			str := "%s: Proxy address '%s' is invalid: %v"
			err := fmt.Errorf(str, funcName, cfg.Proxy, err)
			fmt.Fprintln(os.Stderr, err)
			fmt.Fprintln(os.Stderr, usageMessage)
			return nil, nil, err
		}

		if cfg.TorIsolation &&
			(cfg.ProxyUser != "" || cfg.ProxyPass != "") {
			dcrdLog.Warn("Tor isolation set -- overriding " +
				"specified proxy user credentials")
		}

		proxy := &socks.Proxy{
			Addr:         cfg.Proxy,
			Username:     cfg.ProxyUser,
			Password:     cfg.ProxyPass,
			TorIsolation: cfg.TorIsolation,
		}
		cfg.dial = proxy.Dial
		if !cfg.NoOnion {
			cfg.lookup = func(host string) ([]net.IP, error) {
				return torLookupIP(host, cfg.Proxy)
			}
		}
	}

	// Setup onion address dial and DNS resolution (lookup) functions
	// depending on the specified options.  The default is to use the
	// same dial and lookup functions selected above.  However, when an
	// onion-specific proxy is specified, the onion address dial and
	// lookup functions are set to use the onion-specific proxy while
	// leaving the normal dial and lookup functions as selected above.
	// This allows .onion address traffic to be routed through a different
	// proxy than normal traffic.
	if cfg.OnionProxy != "" {
		_, _, err := net.SplitHostPort(cfg.OnionProxy)
		if err != nil {
			str := "%s: Onion proxy address '%s' is invalid: %v"
			err := fmt.Errorf(str, funcName, cfg.OnionProxy, err)
			fmt.Fprintln(os.Stderr, err)
			fmt.Fprintln(os.Stderr, usageMessage)
			return nil, nil, err
		}

		if cfg.TorIsolation &&
			(cfg.OnionProxyUser != "" || cfg.OnionProxyPass != "") {
			dcrdLog.Warn("Tor isolation set -- overriding " +
				"specified onionproxy user credentials ")
		}

		cfg.oniondial = func(a, b string) (net.Conn, error) {
			proxy := &socks.Proxy{
				Addr:         cfg.OnionProxy,
				Username:     cfg.OnionProxyUser,
				Password:     cfg.OnionProxyPass,
				TorIsolation: cfg.TorIsolation,
			}
			return proxy.Dial(a, b)
		}
		cfg.onionlookup = func(host string) ([]net.IP, error) {
			return torLookupIP(host, cfg.OnionProxy)
		}
	} else {
		cfg.oniondial = cfg.dial
		cfg.onionlookup = cfg.lookup
	}

	// Specifying --noonion means the onion address dial and DNS resolution
	// (lookup) functions result in an error.
	if cfg.NoOnion {
		cfg.oniondial = func(a, b string) (net.Conn, error) {
			return nil, errors.New("tor has been disabled")
		}
		cfg.onionlookup = func(a string) ([]net.IP, error) {
			return nil, errors.New("tor has been disabled")
		}
	}

	return &cfg, remainingArgs, nil
}

// findSampleConfigPathWindows looks in %PROGRAMFILES% for the sample
// configuration file. If it finds it, it returns it. Otherwise, an error
// is returned.
func findSampleConfigPathWindows() (string, error) {
	winProgramFiles := os.Getenv("PROGRAMFILES")
	winPFConfig := filepath.Join(winProgramFiles, "Decred", "Dcrd",
		sampleConfigFilename)
	_, err := os.Stat(winPFConfig)
	if err == nil {
		return winPFConfig, nil
	}
	if !os.IsNotExist(err) {
		return "", err
	}

	return "", errors.New("could not find sample configuration to make new " +
		"automated configuration file from")
}

// createDefaultConfigFile copies the file sample-dcrd.conf to the given
// destination path, and populates it with some randomly generated RPC username
// and password. It will only do this if the operating system is Windows.
func createDefaultConfigFile() error {
	if runtime.GOOS != "windows" {
		return nil
	}

	sampleConfigPath, err := findSampleConfigPathWindows()
	if err != nil {
		return err
	}

	// We generate a random user and password.
	randomBytes := make([]byte, 20)
	_, err = rand.Read(randomBytes)
	if err != nil {
		return err
	}
	generatedRPCUser := base64.StdEncoding.EncodeToString(randomBytes)

	_, err = rand.Read(randomBytes)
	if err != nil {
		return err
	}
	generatedRPCPass := base64.StdEncoding.EncodeToString(randomBytes)

	src, err := os.Open(sampleConfigPath)
	if err != nil {
		return err
	}
	defer src.Close()

	destinationPath := filepath.Join(dcrdHomeDir, defaultConfigFilename)
	err = os.MkdirAll(dcrdHomeDir, 0700)
	if err != nil {
		return err
	}
	dest, err := os.OpenFile(destinationPath, os.O_RDWR|os.O_CREATE|os.O_TRUNC,
		0644)
	if err != nil {
		return err
	}
	defer dest.Close()

	// We copy every line from the sample config file to the destination,
	// only replacing the two lines for rpcuser and rpcpass.
	reader := bufio.NewReader(src)
	for err != io.EOF {
		var line string
		line, err = reader.ReadString('\n')
		if err != nil && err != io.EOF {
			return err
		}

		if strings.Contains(line, "rpcuser=") {
			line = "rpcuser=" + string(generatedRPCUser) + "\n"
		} else if strings.Contains(line, "rpcpass=") {
			line = "rpcpass=" + string(generatedRPCPass) + "\n"
		}

		if _, err := dest.WriteString(line); err != nil {
			return err
		}
	}

	return nil
}

// dcrdDial connects to the address on the named network using the appropriate
// dial function depending on the address and configuration options.  For
// example, .onion addresses will be dialed using the onion specific proxy if
// one was specified, but will otherwise use the normal dial function (which
// could itself use a proxy or not).
func dcrdDial(network, address string) (net.Conn, error) {
	if strings.HasSuffix(address, ".onion") {
		return cfg.oniondial(network, address)
	}
	return cfg.dial(network, address)
}

// dcrdLookup returns the correct DNS lookup function to use depending on the
// passed host and configuration options.  For example, .onion addresses will be
// resolved using the onion specific proxy if one was specified, but will
// otherwise treat the normal proxy as tor unless --noonion was specified in
// which case the lookup will fail.  Meanwhile, normal IP addresses will be
// resolved using tor if a proxy was specified unless --noonion was also
// specified in which case the normal system DNS resolver will be used.
func dcrdLookup(host string) ([]net.IP, error) {
	if strings.HasSuffix(host, ".onion") {
		return cfg.onionlookup(host)
	}
	return cfg.lookup(host)
}<|MERGE_RESOLUTION|>--- conflicted
+++ resolved
@@ -55,12 +55,8 @@
 	defaultAllowOldVotes         = false
 	defaultMaxOrphanTransactions = 1000
 	defaultMaxOrphanTxSize       = 5000
-<<<<<<< HEAD
-	defaultSigCacheMaxSize       = 50000
+	defaultSigCacheMaxSize       = 100000
 	sampleConfigFilename         = "sample-dcrd.conf"
-=======
-	defaultSigCacheMaxSize       = 100000
->>>>>>> 3b39edca
 	defaultTxIndex               = false
 	defaultNoExistsAddrIndex     = false
 )
