--- conflicted
+++ resolved
@@ -113,7 +113,7 @@
 	MiningTimeOffset   int           `long:"miningtimeoffset" description:"Offset the mining timestamp of a block by this many seconds (positive values are in the past)"`
 	DebugLevel         string        `short:"d" long:"debuglevel" description:"Logging level for all subsystems {trace, debug, info, warn, error, critical} -- You may also specify <subsystem>=<level>,<subsystem2>=<level>,... to set the log level for individual subsystems -- Use show to list available subsystems"`
 	Upnp               bool          `long:"upnp" description:"Use UPnP to map our listening port outside of NAT"`
-	MinRelayTxFee      float64       `long:"minrelaytxfee" description:"The minimum transaction fee in BTC/kB to be considered a non-zero fee."`
+	MinRelayTxFee      float64       `long:"minrelaytxfee" description:"The minimum transaction fee in DCR/kB to be considered a non-zero fee."`
 	FreeTxRelayLimit   float64       `long:"limitfreerelay" description:"Limit relay of transactions with no transaction fee to the given amount in thousands of bytes per minute"`
 	NoRelayPriority    bool          `long:"norelaypriority" description:"Do not require free or low-fee transactions to have high priority for relaying"`
 	MaxOrphanTxs       int           `long:"maxorphantx" description:"Max number of orphan transactions to keep in memory"`
@@ -134,12 +134,8 @@
 	lookup             func(string) ([]net.IP, error)
 	oniondial          func(string, string) (net.Conn, error)
 	dial               func(string, string) (net.Conn, error)
-<<<<<<< HEAD
 	miningAddrs        []dcrutil.Address
-=======
-	miningAddrs        []btcutil.Address
-	minRelayTxFee      btcutil.Amount
->>>>>>> a56db22e
+	minRelayTxFee      dcrutil.Amount
 }
 
 // serviceOptions defines the configuration options for the daemon as a service on
@@ -337,7 +333,7 @@
 		DbType:            defaultDbType,
 		RPCKey:            defaultRPCKeyFile,
 		RPCCert:           defaultRPCCertFile,
-		MinRelayTxFee:     defaultMinRelayTxFee.ToBTC(),
+		MinRelayTxFee:     defaultMinRelayTxFee.ToCoin(),
 		FreeTxRelayLimit:  defaultFreeTxRelayLimit,
 		BlockMinSize:      defaultBlockMinSize,
 		BlockMaxSize:      defaultBlockMaxSize,
@@ -619,7 +615,7 @@
 	}
 
 	// Validate the the minrelaytxfee.
-	cfg.minRelayTxFee, err = btcutil.NewAmount(cfg.MinRelayTxFee)
+	cfg.minRelayTxFee, err = dcrutil.NewAmount(cfg.MinRelayTxFee)
 	if err != nil {
 		str := "%s: invalid minrelaytxfee: %v"
 		err := fmt.Errorf(str, funcName, err)
