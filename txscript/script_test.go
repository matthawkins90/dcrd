--- conflicted
+++ resolved
@@ -509,7 +509,6 @@
 	}
 }
 
-<<<<<<< HEAD
 // TestCalcSignatureHash does some rudimentary testing of msg hash calculation.
 func TestCalcSignatureHash(t *testing.T) {
 	tx := new(wire.MsgTx)
@@ -575,7 +574,9 @@
 			"returned when using a cached prefix but different indices",
 			msg1,
 			msg3)
-=======
+	}
+}
+
 // TestIsUnspendable ensures the IsUnspendable function returns the expected
 // results.
 func TestIsUnspendable(t *testing.T) {
@@ -608,6 +609,5 @@
 				i, res, test.expected)
 			continue
 		}
->>>>>>> 0280fa02
 	}
 }